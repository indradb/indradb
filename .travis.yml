dist: trusty
language: rust
services: docker
sudo: required

addons:
  apt:
    packages:
      - libcurl4-openssl-dev
      - libelf-dev
      - libdw-dev
      - binutils-dev
      - libiberty-dev

matrix:
  include:
    # Rust stable
    - rust: stable
      env:
      - TARGET=x86_64-unknown-linux-gnu
      - PKG_CONFIG_PATH=/usr/lib/pkgconfig:$PKG_CONFIG_PATH
      - PATH=$HOME/.local/bin:$HOME/kcov-master/build:$PATH
<<<<<<< HEAD
=======
    - os: osx
      rust: stable
      env:
      - TARGET=x86_64-apple-darwin
      - PATH=$HOME/Library/Python/2.7/bin:$HOME/kcov-master/build:$PATH

    # Rust beta
    - rust: beta
      env:
      - TARGET=x86_64-unknown-linux-gnu
      - PKG_CONFIG_PATH=/usr/lib/pkgconfig:$PKG_CONFIG_PATH
      - PATH=$HOME/.local/bin:$HOME/kcov-master/build:$PATH
>>>>>>> f2ad3962

    # Rust nightly
    - rust: nightly
      env:
      - TARGET=x86_64-unknown-linux-gnu
      - PKG_CONFIG_PATH=/usr/lib/pkgconfig:$PKG_CONFIG_PATH
      - PATH=$HOME/.local/bin:$HOME/kcov-master/build:$PATH
      - RUSTFLAGS="-C link-dead-code"
    - os: osx
      rust: nightly
      env:
<<<<<<< HEAD
      - TARGET=x86_64-apple-darwin
      - PG_USER=travis
      - TEST_POSTGRES_URL="postgres://$PG_USER@localhost:5432/indradb_test"
      - PATH=$HOME/Library/Python/2.7/bin:$HOME/kcov-master/build:$PATH
=======
      - TARGET=x86_64-unknown-linux-gnu
      - PKG_CONFIG_PATH=/usr/lib/pkgconfig:$PKG_CONFIG_PATH
      - PATH=$HOME/.local/bin:$HOME/kcov-master/build:$PATH
      - RUSTFLAGS="-C link-dead-code"
>>>>>>> f2ad3962

env:
  global:
    - RUST_BACKTRACE=1
    - INDRADB_SCRIPT_ROOT=~/build/indradb/indradb/bin/test_scripts

install: ./ci/install.sh
script: ./ci/test.py
before_deploy: ./ci/before_deploy.sh

deploy:
  api_key:
    secure: "2kIfzXTJcKKXe+tQp5ZXZirdzTzZAVvX3NJuz/cuE0gk+6Otlu5RamzZDBOfeVL45NtLsauF6Vbt8UKdO4gVXO13ooLC1sVA4Qa8CKkWmNhQ8o+8zYLD98jdYiW+QWVyV4GtM0OXoQLHfCGzrotQ6Xnex7RzzHgBt6inWnBko86Gt08JAfx8Mqr3UkjWFJylqqWBpzU/DHFAwxMSGQERSK8GJMPH+gTP023bskGJS1tYwfk6EMmOPtOShI49TTL7k1zgYnz3VfYf1VhFWHMJQpVk1Q+u7Ydh6k0M7n4J5kEKaYJoBz8bY/oVSvrJXVL/T5YqzSCvHL51Q2QZsd/nUq2Qftn5brbtadLUv5MSnLlDqlBLAjsbXvBO6xq7HEpZwBJDbaXaBE7sNuoJDrZWtcvYz9mGa47FA7ideYEx1/Tv/57XT73lLEsPWyRZt5kFbb2ZRGHR4P9TUJAXZc9W208EZzg5UmsCbnU4oetD3+fCwSbuCiueVaoO0gfC9p58aEK/3pmKHEc4qkWA6Lcm3OC0TtKs4UpfTGhJH+RZjuLCWvuiyeGKb6Kt/0tawUsc+qcc2/C6Xt8iCW2gJ9KYO+kOyUUR4gaBg2+hOfvUEzqDtjmw3mKat64jKh7iEbqoCGz1J0t54T4WIOXdc+odTZTnbYZk96yY53+h2azN+vI="
  file_glob: true
  file: indradb-$TRAVIS_TAG-$TARGET.*
  on:
    condition: $TRAVIS_RUST_VERSION = nightly
    tags: true
  provider: releases
  skip_cleanup: true

cache:
  directories:
  - $HOME/.cargo
  - $TRAVIS_BUILD_DIR/target
  - /usr/local/bin/kcov
before_cache:
  # Travis can't cache files that are not readable by "others"
  - chmod -R a+r $HOME/.cargo

notifications:
  email:
on_success: never<|MERGE_RESOLUTION|>--- conflicted
+++ resolved
@@ -20,21 +20,6 @@
       - TARGET=x86_64-unknown-linux-gnu
       - PKG_CONFIG_PATH=/usr/lib/pkgconfig:$PKG_CONFIG_PATH
       - PATH=$HOME/.local/bin:$HOME/kcov-master/build:$PATH
-<<<<<<< HEAD
-=======
-    - os: osx
-      rust: stable
-      env:
-      - TARGET=x86_64-apple-darwin
-      - PATH=$HOME/Library/Python/2.7/bin:$HOME/kcov-master/build:$PATH
-
-    # Rust beta
-    - rust: beta
-      env:
-      - TARGET=x86_64-unknown-linux-gnu
-      - PKG_CONFIG_PATH=/usr/lib/pkgconfig:$PKG_CONFIG_PATH
-      - PATH=$HOME/.local/bin:$HOME/kcov-master/build:$PATH
->>>>>>> f2ad3962
 
     # Rust nightly
     - rust: nightly
@@ -46,17 +31,8 @@
     - os: osx
       rust: nightly
       env:
-<<<<<<< HEAD
       - TARGET=x86_64-apple-darwin
-      - PG_USER=travis
-      - TEST_POSTGRES_URL="postgres://$PG_USER@localhost:5432/indradb_test"
       - PATH=$HOME/Library/Python/2.7/bin:$HOME/kcov-master/build:$PATH
-=======
-      - TARGET=x86_64-unknown-linux-gnu
-      - PKG_CONFIG_PATH=/usr/lib/pkgconfig:$PKG_CONFIG_PATH
-      - PATH=$HOME/.local/bin:$HOME/kcov-master/build:$PATH
-      - RUSTFLAGS="-C link-dead-code"
->>>>>>> f2ad3962
 
 env:
   global:

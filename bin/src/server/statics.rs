use common::{datastore, ProxyDatastore};
use std::env;
use std::path::Path;
use num_cpus;

lazy_static! {
    /// The underlying datastore
    pub static ref DATASTORE: ProxyDatastore = datastore();

    /// The path to the script root directory
<<<<<<< HEAD
    pub static ref SCRIPT_ROOT: String = match env::var("INDRADB_SCRIPT_ROOT") {
        Ok(s) => s,
        Err(_) => Path::new(".").join("scripts").to_str().expect("Expected to be able to stringify the path based off of the `INDRADB_SCRIPT_ROOT` environment variable. Please check that the environment variable has a valid value.").to_string()
    };

    /// Limits how many vertices are pulled at a time in mapreduce.
    pub static ref MAP_REDUCE_QUERY_LIMIT: u32 = match env::var("INDRADB_MAP_REDUCE_QUERY_LIMIT") {
        Ok(s) => {
            let value = s.parse::<u32>().expect("The `INDRADB_MAP_REDUCE_QUERY_LIMIT` environment variable is not a valid `u32`.");
            if value == 0 {
                panic!("The `INDRADB_MAP_REDUCE_QUERY_LIMIT` environment variable must be greater than 0.");
            }

            value
        },
        Err(_) => 10000
    };

    /// The size of the mapreduce worker pool. "u16 ought to be enough for
    /// anybody..."
    pub static ref MAP_REDUCE_WORKER_POOL_SIZE: u16 = match env::var("MAP_REDUCE_WORKER_POOL_SIZE") {
        Ok(s) => {
            let value = s.parse::<u16>().expect("The `MAP_REDUCE_WORKER_POOL_SIZE` environment variable is not a valid `u16`.");
            if value < 1 {
                panic!("The `MAP_REDUCE_WORKER_POOL_SIZE` environment variable must be greater than or equal to 1.");
            }
            value
        },
        Err(_) => num_cpus::get() as u16
    };
=======
    pub static ref SCRIPT_ROOT: String = env::var("INDRADB_SCRIPT_ROOT").unwrap_or_else(|_| {
        Path::new(".").join("scripts").to_str().unwrap().to_string()
    });
>>>>>>> 7f0483b3
}<|MERGE_RESOLUTION|>--- conflicted
+++ resolved
@@ -8,11 +8,9 @@
     pub static ref DATASTORE: ProxyDatastore = datastore();
 
     /// The path to the script root directory
-<<<<<<< HEAD
-    pub static ref SCRIPT_ROOT: String = match env::var("INDRADB_SCRIPT_ROOT") {
-        Ok(s) => s,
-        Err(_) => Path::new(".").join("scripts").to_str().expect("Expected to be able to stringify the path based off of the `INDRADB_SCRIPT_ROOT` environment variable. Please check that the environment variable has a valid value.").to_string()
-    };
+    pub static ref SCRIPT_ROOT: String = env::var("INDRADB_SCRIPT_ROOT").unwrap_or_else(|_| {
+        Path::new(".").join("scripts").to_str().unwrap().to_string()
+    });
 
     /// Limits how many vertices are pulled at a time in mapreduce.
     pub static ref MAP_REDUCE_QUERY_LIMIT: u32 = match env::var("INDRADB_MAP_REDUCE_QUERY_LIMIT") {
@@ -39,9 +37,4 @@
         },
         Err(_) => num_cpus::get() as u16
     };
-=======
-    pub static ref SCRIPT_ROOT: String = env::var("INDRADB_SCRIPT_ROOT").unwrap_or_else(|_| {
-        Path::new(".").join("scripts").to_str().unwrap().to_string()
-    });
->>>>>>> 7f0483b3
 }
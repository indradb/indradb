use iron::prelude::*;
use iron::status;
use iron::headers::{ContentType, Headers};
use iron::typemap::TypeMap;
use router::Router;
use indradb::{Datastore, Error, Type};
use util::SimpleError;
use common::ProxyTransaction;
use std::error::Error as StdError;
use core::str::FromStr;
use iron::modifiers::Header as HeaderModifier;
use iron::mime::{Attr, Mime, SubLevel, TopLevel, Value};
use iron::request::Body;
use std::io;
use std::io::Read;
use serde_json::value::Value as JsonValue;
use serde_json;
use urlencoded::{UrlDecodingError, UrlEncodedQuery};
use serde::{Deserialize, Serialize};
use std::collections::HashMap;
use statics;

lazy_static! {
    static ref DEFAULT_QUERY_PARAMS: HashMap<String, Vec<String>> = HashMap::new();
}

/// Converts an indradb error to an `IronError`. We need to use this strategy
/// rather than a `From` impl because both traits are implemented outside of
/// this crate.
pub fn convert_to_iron_error(err: &Error) -> IronError {
    let status = match *err {
        Error::VertexNotFound | Error::EdgeNotFound | Error::MetadataNotFound => status::NotFound,
        Error::OutOfRange(_) => status::BadRequest,
        Error::Unexpected(_) => status::InternalServerError,
    };

    create_iron_error(status, format!("{}", err))
}

/// Constructs an `IronError`
pub fn create_iron_error(status_code: status::Status, err: String) -> IronError {
    let mut o: serde_json::Map<String, JsonValue> = serde_json::Map::new();
    o.insert("error".to_string(), JsonValue::String(err.clone()));
    let body = serde_json::to_string(&o).unwrap();
    let json_content_type_modifier = HeaderModifier(ContentType(get_json_mime()));
    let modifiers = (status_code, json_content_type_modifier, body);
    IronError::new(SimpleError::new(err), modifiers)
}

/// Returns a JSON content type specification
pub fn get_json_mime() -> Mime {
    Mime(
        TopLevel::Application,
        SubLevel::Json,
        vec![(Attr::Charset, Value::Utf8)],
    )
}

/// Serializes a given body and status code into a response
pub fn to_response<T: Serialize>(status_code: status::Status, body: &T) -> Response {
    let mut hs = Headers::new();
    hs.set(ContentType(get_json_mime()));

    Response {
        status: Some(status_code),
        headers: hs,
        extensions: TypeMap::new(),
        body: Some(Box::new(serde_json::to_string(&body).unwrap())),
    }
}

/// Converts a URL parameter to a given type
///
/// # Errors
/// Returns an error if the parameter could not be serialized to the given type
pub fn get_url_param<T: FromStr>(req: &Request, name: &str) -> Result<T, IronError> {
    let s = req.extensions.get::<Router>().unwrap().find(name).unwrap();

    T::from_str(s).map_err(|_| {
        create_iron_error(
            status::BadRequest,
            format!("Invalid value for URL param {}", name),
        )
    })
}

/// Gets a JSON string value
///
/// # Errors
/// Returns an `IronError` if the value is missing from the JSON object, or
/// has an unexpected type.
pub fn get_required_json_string_param(
    json: &serde_json::Map<String, JsonValue>,
    name: &str,
) -> Result<String, IronError> {
    match json.get(name) {
        Some(&JsonValue::String(ref val)) => Ok(val.clone()),
        None | Some(&JsonValue::Null) => Err(create_iron_error(
            status::BadRequest,
            format!("Missing `{}`", name),
        )),
        _ => Err(create_iron_error(
            status::BadRequest,
            format!("Invalid type for `{}`", name),
        )),
    }
}

/// Gets a JSON object value that represents an edge key
///
/// # Errors
/// Returns an `IronError` if the value is missing from the JSON object, or
/// has an unexpected type.
pub fn get_required_json_obj_param<T>(
    json: &serde_json::Map<String, JsonValue>,
    name: &str,
) -> Result<T, IronError>
where
    for<'a> T: Deserialize<'a>,
{
    if let Some(obj) = json.get(name) {
        Ok(serde_json::from_value::<T>(obj.clone()).map_err(|_| {
            create_iron_error(
                status::BadRequest,
                format!("Invalid type for `{}`", name),
            )
        })?)
    } else {
        Err(create_iron_error(
            status::BadRequest,
            format!("Missing `{}`", name),
        ))
    }
}

/// Gets a JSON string value that represents a type
///
/// # Errors
/// Returns an `IronError` if the value is missing from the JSON object, or
/// has an unexpected type.
pub fn get_required_json_type_param(
    json: &serde_json::Map<String, JsonValue>,
    name: &str,
) -> Result<Type, IronError> {
    let s = get_required_json_string_param(json, name)?;

    Ok(Type::from_str(&s[..]).map_err(|_| {
        create_iron_error(
            status::BadRequest,
            format!("Invalid type format for `{}`", name),
        )
    })?)
}

<<<<<<< HEAD
=======
// Gets a JSON float value that represents a weight
///
/// # Errors
/// Returns an `IronError` if the value is missing from the JSON object, or
/// has an unexpected type.
pub fn get_required_json_weight_param(
    json: &serde_json::Map<String, JsonValue>,
    name: &str,
) -> Result<Weight, IronError> {
    let w = get_required_json_f64_param(json, name)?;

    Ok(Weight::new(w as f32).map_err(|_| {
        create_iron_error(
            status::BadRequest,
            format!(
                "Invalid weight format for `{}`: it should be a float between -1.0 and 1.0 inclusive.",
                name
            ),
        )
    })?)
}

>>>>>>> 7f0483b3
/// Parses a response from the datastore into a specified type
///
/// # Errors
/// Returns an `IronError` if the `Result` from the datastore is an error.
pub fn datastore_request<T>(result: Result<T, Error>) -> Result<T, IronError> {
    Ok(result.map_err(|err| convert_to_iron_error(&err))?)
}

/// Gets a new transaction.
///
/// # Errors
/// Returns an `IronError` if it was not possible to create a transaction.
<<<<<<< HEAD
pub fn get_transaction() -> Result<ProxyTransaction, IronError> {
    match statics::DATASTORE.transaction() {
        Ok(val) => Ok(val),
        Err(err) => Err(create_iron_error(
=======
pub fn get_transaction(req: &Request) -> Result<ProxyTransaction, IronError> {
    let account_id = get_account_id(req);
    Ok(statics::DATASTORE.transaction(account_id).map_err(|err| {
        create_iron_error(
>>>>>>> 7f0483b3
            status::InternalServerError,
            format!("Could not create datastore transaction: {}", err),
        )
    })?)
}

// Reads the request body into an optional `JsonValue`
///
/// # Errors
/// Returns an `IronError` if the body could not be read, or if a body was
/// specified but is not valid JSON.
pub fn read_optional_json(body: &mut Body) -> Result<Option<JsonValue>, IronError> {
    let mut payload = String::new();
    let read_result: Result<usize, io::Error> = body.read_to_string(&mut payload);

    if let Err(err) = read_result {
        return Err(create_iron_error(
            status::BadRequest,
            format!("Could not read JSON body: {}", err),
        ));
    }

    if payload.is_empty() {
        Ok(None)
    } else {
        Ok(Some(serde_json::from_str(&payload[..]).map_err(|err| {
            create_iron_error(
                status::BadRequest,
                format!("Could not parse JSON payload: {}", err.description()),
            )
        })?))
    }
}

/// Reads the request body into a `JsonValue`.
///
/// # Errors
/// Returns an `IronError` if the body could not be read, or is not valid JSON.
pub fn read_required_json(mut body: &mut Body) -> Result<JsonValue, IronError> {
    match read_optional_json(&mut body)? {
        Some(value) => Ok(value),
        None => Err(create_iron_error(
            status::BadRequest,
            "Missing JSON payload".to_string(),
        )),
    }
}

/// Parses the and returns the request query parameters.
///
/// # Errors
/// Returns an `IronError` if the query parameters could not be parsed.
pub fn get_query_params<'a>(
    req: &'a mut Request,
) -> Result<&'a HashMap<String, Vec<String>>, IronError> {
    match req.get_ref::<UrlEncodedQuery>() {
        Ok(map) => Ok(map),
        Err(UrlDecodingError::EmptyQuery) => Ok(&DEFAULT_QUERY_PARAMS),
        Err(_) => Err(create_iron_error(
            status::BadRequest,
            "Could not parse query parameters".to_string(),
        )),
    }
}

/// Gets a query parameter value and serializes it to the specified type.
///
/// # Errors
/// Returns an `IronError` if the body could not be read, or is not a valid JSON object.
pub fn get_query_param<T: FromStr>(
    params: &HashMap<String, Vec<String>>,
    key: &str,
    required: bool,
) -> Result<Option<T>, IronError> {
    if let Some(values) = params.get(key) {
        if let Some(first_value) = values.get(0) {
            match first_value.parse::<T>() {
                Ok(value) => return Ok(Some(value)),
                Err(_) => {
                    return Err(create_iron_error(
                        status::BadRequest,
                        format!("Could not parse query parameter `{}`", key),
                    ))
                }
            }
        }
    }

    if required {
        Err(create_iron_error(
            status::BadRequest,
            format!("Missing required query parameter `{}`", key),
        ))
    } else {
        Ok(None)
    }
}

/// Gets a required object from the query parameters.
///
/// # Errors
/// Returns an `IronError` if the query could be parsed, or was not specified.
pub fn get_obj_query_param<T>(query_params: &HashMap<String, Vec<String>>) -> Result<T, IronError>
where
    for<'a> T: Deserialize<'a>,
{
    let q_json = get_query_param::<JsonValue>(query_params, "q", true)?.unwrap();

    Ok(serde_json::from_value::<T>(q_json).map_err(|_| {
        create_iron_error(
            status::BadRequest,
            "Invalid type for `q`: expected edge query".to_string(),
<<<<<<< HEAD
        )),
    }
=======
        )
    })?)
}

/// Gets a required weight value from the query parameters.
///
/// # Errors
/// Returns an `IronError` if the weight could be parsed, or was not specified.
pub fn get_weight_query_param(
    query_params: &HashMap<String, Vec<String>>,
) -> Result<Weight, IronError> {
    let weight_f32 = get_query_param::<f32>(query_params, "weight", true)?.unwrap();

    Ok(Weight::new(weight_f32).map_err(|_| {
        create_iron_error(
            status::BadRequest,
            "Invalid type for `weight`: expected float between -1.0 and 1.0".to_string(),
        )
    })?)
>>>>>>> 7f0483b3
}<|MERGE_RESOLUTION|>--- conflicted
+++ resolved
@@ -152,31 +152,6 @@
     })?)
 }
 
-<<<<<<< HEAD
-=======
-// Gets a JSON float value that represents a weight
-///
-/// # Errors
-/// Returns an `IronError` if the value is missing from the JSON object, or
-/// has an unexpected type.
-pub fn get_required_json_weight_param(
-    json: &serde_json::Map<String, JsonValue>,
-    name: &str,
-) -> Result<Weight, IronError> {
-    let w = get_required_json_f64_param(json, name)?;
-
-    Ok(Weight::new(w as f32).map_err(|_| {
-        create_iron_error(
-            status::BadRequest,
-            format!(
-                "Invalid weight format for `{}`: it should be a float between -1.0 and 1.0 inclusive.",
-                name
-            ),
-        )
-    })?)
-}
-
->>>>>>> 7f0483b3
 /// Parses a response from the datastore into a specified type
 ///
 /// # Errors
@@ -189,17 +164,9 @@
 ///
 /// # Errors
 /// Returns an `IronError` if it was not possible to create a transaction.
-<<<<<<< HEAD
 pub fn get_transaction() -> Result<ProxyTransaction, IronError> {
-    match statics::DATASTORE.transaction() {
-        Ok(val) => Ok(val),
-        Err(err) => Err(create_iron_error(
-=======
-pub fn get_transaction(req: &Request) -> Result<ProxyTransaction, IronError> {
-    let account_id = get_account_id(req);
-    Ok(statics::DATASTORE.transaction(account_id).map_err(|err| {
-        create_iron_error(
->>>>>>> 7f0483b3
+    Ok(statics::DATASTORE.transaction().map_err(|err| {
+        create_iron_error(
             status::InternalServerError,
             format!("Could not create datastore transaction: {}", err),
         )
@@ -312,28 +279,6 @@
         create_iron_error(
             status::BadRequest,
             "Invalid type for `q`: expected edge query".to_string(),
-<<<<<<< HEAD
-        )),
-    }
-=======
         )
     })?)
-}
-
-/// Gets a required weight value from the query parameters.
-///
-/// # Errors
-/// Returns an `IronError` if the weight could be parsed, or was not specified.
-pub fn get_weight_query_param(
-    query_params: &HashMap<String, Vec<String>>,
-) -> Result<Weight, IronError> {
-    let weight_f32 = get_query_param::<f32>(query_params, "weight", true)?.unwrap();
-
-    Ok(Weight::new(weight_f32).map_err(|_| {
-        create_iron_error(
-            status::BadRequest,
-            "Invalid type for `weight`: expected float between -1.0 and 1.0".to_string(),
-        )
-    })?)
->>>>>>> 7f0483b3
 }
--- conflicted
+++ resolved
@@ -138,7 +138,6 @@
             },
         )?))
     }
-<<<<<<< HEAD
 }
 
 /// Gets the path to and the contents of a script by its name.
@@ -178,6 +177,4 @@
             "Could not load script".to_string(),
         )),
     }
-=======
->>>>>>> 6ea9f6bd
 }
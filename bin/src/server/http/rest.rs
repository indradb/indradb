use iron::prelude::*;
use iron::status;
use indradb::{EdgeKey, EdgeQuery, Transaction, Type, VertexQuery};
use serde_json::value::Value as JsonValue;
use uuid::Uuid;
use regex;
use script;
use statics;
use std::fs::File;
use std::path::Path;
use std::io::Read;
use super::util::*;

lazy_static! {
    static ref SCRIPT_NAME_VALIDATOR: regex::Regex = regex::Regex::new(r"^[\w-_]+(\.lua)?$").unwrap();
}

pub fn create_vertex(req: &mut Request) -> IronResult<Response> {
    let trans = get_transaction()?;
    let query_params = get_query_params(req)?;
    let t = get_query_param::<Type>(query_params, "type", true)?.unwrap();
    let response = datastore_request(trans.create_vertex(t))?;
    datastore_request(trans.commit())?;
    Ok(to_response(status::Ok, &response))
}

pub fn get_vertices(req: &mut Request) -> IronResult<Response> {
    let trans = get_transaction()?;
    let query_params = get_query_params(req)?;
    let q = get_obj_query_param::<VertexQuery>(query_params)?;
    let response = datastore_request(trans.get_vertices(q))?;
    datastore_request(trans.commit())?;
    Ok(to_response(status::Ok, &response))
}

pub fn delete_vertices(req: &mut Request) -> IronResult<Response> {
    let trans = get_transaction()?;
    let query_params = get_query_params(req)?;
    let q = get_obj_query_param::<VertexQuery>(query_params)?;
    datastore_request(trans.delete_vertices(q))?;
    datastore_request(trans.commit())?;
    Ok(to_response(status::Ok, &()))
}

pub fn create_edge(req: &mut Request) -> IronResult<Response> {
    let trans = get_transaction()?;
    let outbound_id: Uuid = get_url_param(req, "outbound_id")?;
    let t: Type = get_url_param(req, "t")?;
    let inbound_id: Uuid = get_url_param(req, "inbound_id")?;
    let key = EdgeKey::new(outbound_id, t, inbound_id);
    datastore_request(trans.create_edge(key))?;
    datastore_request(trans.commit())?;
    Ok(to_response(status::Ok, &()))
}

pub fn get_edges(req: &mut Request) -> IronResult<Response> {
    let trans = get_transaction()?;
    let query_params = get_query_params(req)?;
    let q = get_obj_query_param::<EdgeQuery>(query_params)?;
    let action = get_query_param::<String>(query_params, "action", false)?;

    if action == Some("count".to_string()) {
        let response = datastore_request(trans.get_edge_count(q))?;
        Ok(to_response(status::Ok, &response))
    } else {
        let response = datastore_request(trans.get_edges(q))?;
        Ok(to_response(status::Ok, &response))
    }
}

pub fn delete_edges(req: &mut Request) -> IronResult<Response> {
    let trans = get_transaction()?;
    let query_params = get_query_params(req)?;
    let q = get_obj_query_param::<EdgeQuery>(query_params)?;
    datastore_request(trans.delete_edges(q))?;
    datastore_request(trans.commit())?;
    Ok(to_response(status::Ok, &()))
}

pub fn script(req: &mut Request) -> IronResult<Response> {
    let name: String = get_url_param(req, "name")?;

    if !SCRIPT_NAME_VALIDATOR.is_match(&name[..]) {
        return Err(create_iron_error(
            status::BadRequest,
            "Invalid script name".to_string(),
        ));
    }

    let payload = match read_optional_json(&mut req.body)? {
        Some(val) => val,
        None => JsonValue::Null,
    };

    let path = Path::new(&statics::SCRIPT_ROOT[..]).join(name);

    let mut file = File::open(&path).map_err(|_| {
        create_iron_error(
            status::NotFound,
            "Could not load script".to_string(),
<<<<<<< HEAD
        )),
    }?;

    match script::run(&contents, &path, payload) {
        Ok(value) => Ok(to_response(status::Ok, &value)),
        Err(err) => {
            let error_message = format!("Script failed: {:?}", err);
            Err(create_iron_error(
                status::InternalServerError,
                error_message,
            ))
        }
    }
=======
        )
    })?;

    let mut contents = String::new();

    file.read_to_string(&mut contents).map_err(|_| {
        create_iron_error(
            status::NotFound,
            "Could not read script".to_string(),
        )
    })?;

    let value = script::run(account_id, &contents, &path, payload).map_err(|err| {
        let error_message = format!("Script failed: {:?}", err);
        
        create_iron_error(
            status::InternalServerError,
            error_message,
        )
    })?;

    Ok(to_response(status::Ok, &value))
>>>>>>> 7f0483b3
}<|MERGE_RESOLUTION|>--- conflicted
+++ resolved
@@ -87,32 +87,13 @@
         ));
     }
 
-    let payload = match read_optional_json(&mut req.body)? {
-        Some(val) => val,
-        None => JsonValue::Null,
-    };
-
+    let payload = read_optional_json(&mut req.body)?.unwrap_or_else(|| JsonValue::Null);
     let path = Path::new(&statics::SCRIPT_ROOT[..]).join(name);
 
     let mut file = File::open(&path).map_err(|_| {
         create_iron_error(
             status::NotFound,
             "Could not load script".to_string(),
-<<<<<<< HEAD
-        )),
-    }?;
-
-    match script::run(&contents, &path, payload) {
-        Ok(value) => Ok(to_response(status::Ok, &value)),
-        Err(err) => {
-            let error_message = format!("Script failed: {:?}", err);
-            Err(create_iron_error(
-                status::InternalServerError,
-                error_message,
-            ))
-        }
-    }
-=======
         )
     })?;
 
@@ -121,13 +102,12 @@
     file.read_to_string(&mut contents).map_err(|_| {
         create_iron_error(
             status::NotFound,
-            "Could not read script".to_string(),
+            "Could not read script".to_string()
         )
     })?;
 
-    let value = script::run(account_id, &contents, &path, payload).map_err(|err| {
+    let value = script::run(&contents, &path, payload).map_err(|err| {
         let error_message = format!("Script failed: {:?}", err);
-        
         create_iron_error(
             status::InternalServerError,
             error_message,
@@ -135,5 +115,4 @@
     })?;
 
     Ok(to_response(status::Ok, &value))
->>>>>>> 7f0483b3
 }
--- conflicted
+++ resolved
@@ -22,13 +22,8 @@
     trans.delete_vertices(q.0)
 }
 
-<<<<<<< HEAD
-pub fn create_edge((trans, key): (ProxyTransaction, EdgeKey)) -> Result<(), Error> {
-    trans.trans.create_edge(key.0)?;
-=======
-pub fn create_edge(trans: &ProxyTransaction, (key, weight): (converters::EdgeKey, converters::Weight)) -> Result<(), Error> {
-    trans.create_edge(key.0, weight.0)?;
->>>>>>> d0fc68d4
+pub fn create_edge(trans: &ProxyTransaction, key: converters::EdgeKey) -> Result<(), Error> {
+    trans.create_edge(key.0)?;
     Ok(())
 }
 

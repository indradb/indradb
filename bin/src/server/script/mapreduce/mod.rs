mod counter;
mod master;
mod response_chan;
mod worker;

use self::counter::Counter;
pub use self::master::Master;
pub use self::response_chan::{bounded, ResponseReceiver, ResponseSender, Update};
use indradb::{Datastore, Transaction};
use indradb::VertexQuery;
use serde_json::Value as JsonValue;
use statics;
use std::thread::{sleep, spawn};
use std::time::Duration;
use uuid::Uuid;

lazy_static! {
    static ref REPORT_TIME: Duration = Duration::from_secs(10);
}

pub fn execute_mapreduce(contents: String, path: String, arg: JsonValue, sender: ResponseSender) {
    let sent = Counter::new();
    let processing = Counter::new();
    let finished = Counter::new();

    // Spawn a thread to feed updates
    {
        let sender = sender.clone();
        let sent = sent.clone();
        let processing = processing.clone();
        let finished = finished.clone();

        spawn(move || loop {
            sleep(*REPORT_TIME);

            let message = json!({
                    "sent": sent.get(),
                    "processing": processing.get(),
                    "finished": finished.get()
                });

            if sender.0.send(Update::Ping(message)).is_err() {
                return;
            }
        });
    }

    // Spawn a thread to stream to the response
    spawn(move || {
        let trans = match statics::DATASTORE.transaction() {
            Ok(trans) => trans,
            Err(err) => {
                let message = format!("Query setup failed: {:?}", err);
                sender.0.send(Update::Err(json!(message))).ok();
                return;
            }
        };

        let mapreducer = Master::start(&contents, &path, &arg, sent, &processing, &finished);
        let mut last_id: Option<Uuid> = None;

        loop {
            let q = VertexQuery::All {
                start_id: last_id,
                limit: *statics::MAP_REDUCE_QUERY_LIMIT,
            };

            let vertices = match trans.get_vertices(&q) {
                Ok(vertices) => vertices,
                Err(err) => {
                    let message = format!("Query failed: {:?}", err);
                    sender.0.send(Update::Err(json!(message))).ok();
                    break;
                }
            };

            // Returned less than the expected number of results, implying that
            // the next query will not have any results
            let mut done = vertices.len() < *statics::MAP_REDUCE_QUERY_LIMIT as usize;

            if let Some(last_vertex) = vertices.last() {
                last_id = Some(last_vertex.id);
            }

            for vertex in vertices {
                // Add the vertex to the queue
                if !mapreducer.add_vertex(vertex) {
                    // The vertex couldn't be added, which means the channel is
                    // disconnected. This can only be caused if all of the workers
                    // failed, at which point we need to bail.
                    done = true;
                    break;
                }
            }

            if done {
                break;
            }
        }

        match mapreducer.join() {
            Ok(value) => {
                sender.0.send(Update::Ok(value)).ok();
            }
            Err(err) => {
                let message = format!("Mapreduce failed: {:?}", err);
                sender.0.send(Update::Err(json!(message))).ok();
            }
        }
    });
}

#[cfg(test)]
mod tests {
    use super::execute_mapreduce;
    use super::response_chan::Update;
    use indradb::{Datastore, Transaction};
    use indradb::Type;
    use script;
<<<<<<< HEAD
    use indradb::{Vertex, Datastore, Transaction};
    use super::response_chan::Update;
=======
>>>>>>> 2398c8dc
    use serde_json::Value as JsonValue;
    use statics;
    use std::fs::File;
    use std::io::prelude::*;
    use std::path::Path;

    /// Ensures there's at least one vertex to process
    fn add_seed() {
        let trans = statics::DATASTORE.transaction().unwrap();
        let vertex = Vertex::new(Type::new("foo".to_string()).unwrap());
        trans.create_vertex(&vertex).unwrap();
    }

    fn run(file_path_str: &str, input: JsonValue) -> JsonValue {
        let file_path = Path::new(file_path_str);
        let mut file = File::open(file_path).expect("Could not open script file");
        let mut contents = String::new();
        file.read_to_string(&mut contents)
            .expect("Could not get script file contents");

        let (sender, receiver) = script::bounded(1);
        execute_mapreduce(contents, file_path_str.to_string(), input, sender);
        let update = receiver.0.recv().unwrap();
        drop(receiver);

        match update {
            Update::Err(err) => panic!("{:?}", err),
            Update::Ping(_) => panic!("Expected not to get a ping message"),
            Update::Ok(message) => message,
        }
    }

    #[test]
    fn should_mapreduce() {
        add_seed();
        let value = run("test_scripts/mapreduce/count.lua", json!(2));
        assert!(value.as_f64().unwrap() >= 3.0);
    }

    #[test]
    fn should_commit() {
        add_seed();
        let value = run("test_scripts/mapreduce/commit_first.lua", JsonValue::Null);
        assert!(value == JsonValue::Null);
        let value = run("test_scripts/mapreduce/commit_second.lua", JsonValue::Null);
        assert!(value.as_f64().unwrap() >= 1.0);
    }
}<|MERGE_RESOLUTION|>--- conflicted
+++ resolved
@@ -114,14 +114,9 @@
 mod tests {
     use super::execute_mapreduce;
     use super::response_chan::Update;
-    use indradb::{Datastore, Transaction};
+    use indradb::{Datastore, Transaction, Vertex};
     use indradb::Type;
     use script;
-<<<<<<< HEAD
-    use indradb::{Vertex, Datastore, Transaction};
-    use super::response_chan::Update;
-=======
->>>>>>> 2398c8dc
     use serde_json::Value as JsonValue;
     use statics;
     use std::fs::File;

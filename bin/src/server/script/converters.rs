use rlua::{Error as LuaError, FromLua, Lua, Result as LuaResult, Table, ToLua, UserData,
           UserDataMethods, Value};
use serde_json::{Map, Number as JsonNumber, Value as ExternalJsonValue};
use common::ProxyTransaction as ExternalProxyTransaction;
use indradb::{Edge as ExternalEdge, EdgeKey as ExternalEdgeKey, EdgeQuery as ExternalEdgeQuery,
              QueryTypeConverter, Type as ExternalType, Vertex as ExternalVertex,
              VertexQuery as ExternalVertexQuery};
use uuid::Uuid as ExternalUuid;
use core::str::FromStr;
use std::collections::BTreeMap;
use chrono::{DateTime, NaiveDateTime};
use chrono::offset::Utc;
use super::api;

macro_rules! proxy_fn {
    ($methods:expr, $name:expr, $func:expr) => {
        $methods.add_method($name, |_, this, args| {
            $func(&this.trans, args).map_err(|err| LuaError::RuntimeError(format!("{}", err)))
        });
    }
}

#[derive(Debug, Ord, PartialOrd, Eq, PartialEq)]
enum JsonMapKey {
    String(String),
    Number(u64),
}

#[derive(Debug)]
pub struct JsonValue(pub ExternalJsonValue);

impl JsonValue {
    pub fn new(value: ExternalJsonValue) -> Self {
        Self { 0: value }
    }
}

impl<'lua> FromLua<'lua> for JsonValue {
    fn from_lua(value: Value<'lua>, l: &'lua Lua) -> LuaResult<Self> {
        match value {
            Value::Nil => Ok(Self::new(ExternalJsonValue::Null)),
            Value::Boolean(value) => Ok(Self::new(ExternalJsonValue::Bool(value))),
            Value::LightUserData(_) => Err(new_from_lua_error("light userdata", "JSON", None)),
            Value::Integer(value) => Ok(Self::new(ExternalJsonValue::Number(JsonNumber::from(
                value,
            )))),
            Value::Number(value) => {
                let num = JsonNumber::from_f64(value)
                    .expect("Expected to be able to create a JSON number from a float");
                Ok(Self::new(ExternalJsonValue::Number(num)))
            }
            Value::String(value) => {
                let value_str = value.to_str().map_err(|err| {
                    new_from_lua_error(
                        "string",
                        "JSON",
                        Some(format!("the lua string is not valid utf-8: {}", err)),
                    )
                })?.to_string();

                Ok(Self::new(ExternalJsonValue::String(value_str)))
            }
            Value::Table(value) => {
                let mut map = BTreeMap::new();

                for pair in value.pairs::<Value, Value>() {
                    let (key, value) = pair?;
                    let value_json = Self::from_lua(value, l)?;

                    match Self::from_lua(key, l)? {
                        JsonValue(ExternalJsonValue::String(key_string)) => {
                            map.insert(JsonMapKey::String(key_string), value_json.0);
                        }
                        JsonValue(ExternalJsonValue::Number(key_number)) => {
                            if key_number.is_u64() {
                                map.insert(
                                    JsonMapKey::Number(key_number.as_u64().unwrap()),
                                    value_json.0,
                                );
                            } else {
                                return Err(new_from_lua_error(
                                    "table key",
                                    "JSON map key",
                                    Some("the table contains an invalid key".to_string()),
                                ));
                            }
                        }
                        _ => {
                            return Err(new_from_lua_error(
                                "table key",
                                "JSON map key",
                                Some("the table contains an invalid key".to_string()),
                            ));
                        }
                    };
                }

                // Figure out if this is an array or a map
                let mut next_k = 1;
                let is_array = map.keys().all(|k| match *k {
                    JsonMapKey::String(_) => false,
                    JsonMapKey::Number(k) => if k == next_k {
                        next_k += 1;
                        true
                    } else {
                        false
                    },
                });

                // Convert the transient map to an appropriate JSON value -
                // either a JSON map, an array, or a null value, depending on
                // the shape
                if is_array {
                    let vec: Vec<ExternalJsonValue> = map.values().cloned().collect();
                    Ok(Self::new(ExternalJsonValue::Array(vec)))
                } else {
                    let mut obj = Map::new();

                    for (k, v) in map {
                        match k {
                            JsonMapKey::String(k) => obj.insert(k, v),
                            JsonMapKey::Number(k) => obj.insert(k.to_string(), v),
                        };
                    }

                    Ok(Self::new(ExternalJsonValue::Object(obj)))
                }
            }
            Value::Function(_) => Err(new_from_lua_error("function", "JSON", None)),
            Value::Thread(_) => Err(new_from_lua_error("thread", "JSON", None)),
            Value::UserData(_) => Err(new_from_lua_error("userdata", "JSON", None)),
            Value::Error(_) => Err(new_from_lua_error("error", "JSON", None)),
        }
    }
}

impl<'lua> ToLua<'lua> for JsonValue {
    fn to_lua(self, l: &'lua Lua) -> LuaResult<Value<'lua>> {
        match self.0 {
            ExternalJsonValue::Null => Ok(Value::Nil),
            ExternalJsonValue::Bool(value) => Ok(Value::Boolean(value)),
            ExternalJsonValue::Number(value) => {
                let value_float = value
                    .as_f64()
                    .expect("Expected to be able to create a float from a JSON number");
                Ok(Value::Number(value_float))
            }
            ExternalJsonValue::String(value) => value.to_lua(l),
            // For the following two, we need to remap the values from
            // `ExternalJsonValue` to `JsonValue`, because only `JsonValue`
            // implements `ToLua`.
            ExternalJsonValue::Array(value) => {
                let mapped = value.into_iter().map(JsonValue::new);
                Ok(Value::Table(l.create_sequence_from(mapped)?))
            }
            ExternalJsonValue::Object(value) => {
                let mapped = value.into_iter().map(|(x, y)| (x, JsonValue::new(y)));
                Ok(Value::Table(l.create_table_from(mapped)?))
            }
        }
    }
}

#[derive(Debug)]
pub struct ProxyTransaction {
    pub trans: ExternalProxyTransaction,
}

impl ProxyTransaction {
    pub fn new(trans: ExternalProxyTransaction) -> Self {
        Self { trans: trans }
    }
}

impl UserData for ProxyTransaction {
    fn add_methods(methods: &mut UserDataMethods<Self>) {
        proxy_fn!(methods, "create_vertex", api::create_vertex);
        proxy_fn!(methods, "get_vertices", api::get_vertices);
        proxy_fn!(methods, "delete_vertices", api::delete_vertices);

        proxy_fn!(methods, "create_edge", api::create_edge);
        proxy_fn!(methods, "get_edges", api::get_edges);
        proxy_fn!(methods, "delete_edges", api::delete_edges);
        proxy_fn!(methods, "get_edge_count", api::get_edge_count);

        proxy_fn!(methods, "get_global_metadata", api::get_global_metadata);
        proxy_fn!(methods, "set_global_metadata", api::set_global_metadata);
        proxy_fn!(
            methods,
            "delete_global_metadata",
            api::delete_global_metadata
        );
        proxy_fn!(methods, "get_vertex_metadata", api::get_vertex_metadata);
        proxy_fn!(methods, "set_vertex_metadata", api::set_vertex_metadata);
        proxy_fn!(
            methods,
            "delete_vertex_metadata",
            api::delete_vertex_metadata
        );
        proxy_fn!(methods, "get_edge_metadata", api::get_edge_metadata);
        proxy_fn!(methods, "set_edge_metadata", api::set_edge_metadata);
        proxy_fn!(methods, "delete_edge_metadata", api::delete_edge_metadata);
    }
}

#[derive(Debug)]
pub struct Type(pub ExternalType);

impl Type {
    pub fn new(value: ExternalType) -> Self {
        Self { 0: value }
    }
}

impl<'lua> FromLua<'lua> for Type {
    fn from_lua(value: Value<'lua>, _: &'lua Lua) -> LuaResult<Self> {
        Ok(Self::new(type_from_value(value)?))
    }
}

impl<'lua> ToLua<'lua> for Type {
    fn to_lua(self, l: &'lua Lua) -> LuaResult<Value<'lua>> {
        let value = (self.0).0;
        Ok(Value::String(l.create_string(&value[..])?))
    }
}

#[derive(Debug, Eq, PartialEq, Hash)]
pub struct EdgeKey(pub ExternalEdgeKey);

impl EdgeKey {
    pub fn new(value: ExternalEdgeKey) -> Self {
        Self { 0: value }
    }
}

impl<'lua> FromLua<'lua> for EdgeKey {
    fn from_lua(value: Value<'lua>, _: &'lua Lua) -> LuaResult<Self> {
        if let Value::Table(value) = value {
            let outbound_id = uuid_from_value(get_table_value(&value, "outbound_id")?)?;
            let t = type_from_value(get_table_value(&value, "type")?)?;
            let inbound_id = uuid_from_value(get_table_value(&value, "inbound_id")?)?;
            Ok(EdgeKey::new(ExternalEdgeKey::new(
                outbound_id,
                t,
                inbound_id,
            )))
        } else {
            Err(new_from_lua_error("non-table", "edge key", None))
        }
    }
}

impl<'lua> ToLua<'lua> for EdgeKey {
    fn to_lua(self, l: &'lua Lua) -> LuaResult<Value<'lua>> {
        let table = l.create_table()?;
        table.set(
            "outbound_id",
            l.create_string(&self.0.outbound_id.hyphenated().to_string()[..])?,
        )?;
        table.set("type", self.0.t.0)?;
        table.set(
            "inbound_id",
            l.create_string(&self.0.inbound_id.hyphenated().to_string()[..])?,
        )?;
        Ok(Value::Table(table))
    }
}

#[derive(Debug)]
pub struct Vertex(pub ExternalVertex);

impl Vertex {
    pub fn new(value: ExternalVertex) -> Self {
        Self { 0: value }
    }
}

impl<'lua> ToLua<'lua> for Vertex {
    fn to_lua(self, l: &'lua Lua) -> LuaResult<Value<'lua>> {
        let table = l.create_table()?;
        table.set(
            "id",
            l.create_string(&self.0.id.hyphenated().to_string()[..])?,
        )?;
        table.set("type", self.0.t.0)?;
        Ok(Value::Table(table))
    }
}

#[derive(Debug)]
pub struct Edge(pub ExternalEdge);

impl Edge {
    pub fn new(value: ExternalEdge) -> Self {
        Self { 0: value }
    }
}

impl<'lua> ToLua<'lua> for Edge {
    fn to_lua(self, l: &'lua Lua) -> LuaResult<Value<'lua>> {
        let table = l.create_table()?;
        table.set("key", EdgeKey::new(self.0.key).to_lua(l)?)?;
        table.set(
            "created_datetime",
            l.create_string(&self.0.created_datetime.to_string()[..])?,
        )?;
        Ok(Value::Table(table))
    }
}

<<<<<<< HEAD
=======
#[derive(Debug)]
pub struct Weight(pub ExternalWeight);

impl Weight {
    pub fn new(value: ExternalWeight) -> Self {
        Self { 0: value }
    }
}

impl<'lua> FromLua<'lua> for Weight {
    fn from_lua(value: Value<'lua>, l: &'lua Lua) -> LuaResult<Self> {
        let value_f32 = l.coerce_number(value)? as f32;

        let value_weight = ExternalWeight::new(value_f32).map_err(|err| {
            new_from_lua_error(
                "number",
                "weight",
                Some(format!("{}", err)),
            )
        })?;

        Ok(Weight::new(value_weight))
    }
}

impl<'lua> ToLua<'lua> for Weight {
    fn to_lua(self, _: &'lua Lua) -> LuaResult<Value<'lua>> {
        Ok(Value::Number(f64::from((self.0).0)))
    }
}

>>>>>>> 7f0483b3
#[derive(Debug, Eq, PartialEq, Hash)]
pub struct Uuid(pub ExternalUuid);

impl Uuid {
    pub fn new(value: ExternalUuid) -> Self {
        Self { 0: value }
    }
}

impl<'lua> FromLua<'lua> for Uuid {
    fn from_lua(value: Value<'lua>, _: &'lua Lua) -> LuaResult<Self> {
        Ok(Self::new(uuid_from_value(value)?))
    }
}

impl<'lua> ToLua<'lua> for Uuid {
    fn to_lua(self, l: &'lua Lua) -> LuaResult<Value<'lua>> {
        let s = self.0.hyphenated().to_string();
        Ok(Value::String(l.create_string(&s[..])?))
    }
}

#[derive(Debug)]
pub struct VertexQuery(pub ExternalVertexQuery);

impl VertexQuery {
    pub fn new(value: ExternalVertexQuery) -> Self {
        Self { 0: value }
    }
}

impl<'lua> FromLua<'lua> for VertexQuery {
    fn from_lua(value: Value<'lua>, l: &'lua Lua) -> LuaResult<Self> {
        if let Value::Table(value) = value {
            let t = string_from_value(get_table_value(&value, "type")?)?;

            if t == "all" {
                let start_id =
                    match optional_string_from_value(get_table_value(&value, "start_id")?)? {
                        Some(start_id) => Some(ExternalUuid::from_str(&start_id[..]).map_err(
                            |e| new_from_lua_error("string", "uuid", Some(format!("{}", e))),
                        )?),
                        None => None,
                    };

                let limit = limit_from_table(&value, l)?;
                Ok(VertexQuery::new(ExternalVertexQuery::All {
                    start_id,
                    limit,
                }))
            } else if t == "vertices" {
                if let Value::Table(ids_values) = get_table_value(&value, "ids")? {
                    let mut ids = vec![];

                    for pair in ids_values.pairs::<Value, Value>() {
                        let (_, id) = pair?;
                        ids.push(uuid_from_value(id)?);
                    }

                    Ok(VertexQuery::new(ExternalVertexQuery::Vertices { ids }))
                } else {
                    Err(new_from_lua_error(
                        "",
                        "",
                        Some("`vertices` attribute is not a table".to_string()),
                    ))
                }
            } else if t == "pipe" {
                let edge_query =
                    Box::new(EdgeQuery::from_lua(get_table_value(&value, "edge_query")?, l)?.0);
                let converter = converter_from_table(&value)?;
                let limit = limit_from_table(&value, l)?;
                Ok(VertexQuery::new(ExternalVertexQuery::Pipe {
                    edge_query,
                    converter,
                    limit,
                }))
            } else {
                Err(new_from_lua_error(
                    "",
                    "",
                    Some("Unexpected vertex query type".to_string()),
                ))
            }
        } else {
            Err(new_from_lua_error("non-table", "vertex query", None))
        }
    }
}

#[derive(Debug)]
pub struct EdgeQuery(pub ExternalEdgeQuery);

impl EdgeQuery {
    pub fn new(value: ExternalEdgeQuery) -> Self {
        Self { 0: value }
    }
}

impl<'lua> FromLua<'lua> for EdgeQuery {
    fn from_lua(value: Value<'lua>, l: &'lua Lua) -> LuaResult<Self> {
        if let Value::Table(value) = value {
            let t = string_from_value(get_table_value(&value, "type")?)?;

            if t == "edges" {
                if let Value::Table(edges) = get_table_value(&value, "keys")? {
                    let mut keys = vec![];

                    for pair in edges.pairs::<Value, Value>() {
                        let (_, key) = pair?;
                        keys.push(EdgeKey::from_lua(key, l)?.0);
                    }

                    Ok(EdgeQuery::new(ExternalEdgeQuery::Edges { keys }))
                } else {
                    Err(new_from_lua_error(
                        "",
                        "",
                        Some("`edges` attribute is not a table".to_string()),
                    ))
                }
            } else if t == "pipe" {
                let vertex_query =
                    Box::new(VertexQuery::from_lua(get_table_value(&value, "vertex_query")?, l)?.0);
                let converter = converter_from_table(&value)?;

                let type_filter =
                    match optional_string_from_value(get_table_value(&value, "type_filter")?)? {
                        Some(type_filter_str) => {
                            let type_filter = ExternalType::new(type_filter_str.to_string())
                                .map_err(|e| {
                                    new_from_lua_error("string", "type", Some(format!("{}", e)))
                                })?;
                            Some(type_filter)
                        }
                        None => None,
                    };

                let high_filter =
                    optional_datetime_from_value(&get_table_value(&value, "high_filter")?)?;
                let low_filter =
                    optional_datetime_from_value(&get_table_value(&value, "low_filter")?)?;
                let limit = limit_from_table(&value, l)?;
                Ok(EdgeQuery::new(ExternalEdgeQuery::Pipe {
                    vertex_query,
                    converter,
                    type_filter,
                    high_filter,
                    low_filter,
                    limit,
                }))
            } else {
                Err(new_from_lua_error(
                    "",
                    "",
                    Some("Unexpected edge query type".to_string()),
                ))
            }
        } else {
            Err(new_from_lua_error("non-table", "edge query", None))
        }
    }
}

fn new_from_lua_error(from: &'static str, to: &'static str, message: Option<String>) -> LuaError {
    LuaError::FromLuaConversionError {
        from: from,
        to: to,
        message: message,
    }
}

fn get_table_value<'lua>(table: &'lua Table, name: &str) -> LuaResult<Value<'lua>> {
    table
        .get(name)
        .map_err(|_| new_from_lua_error("", "", Some(format!("missing `{}` in the table", name))))
}

fn string_from_value(value: Value) -> LuaResult<String> {
    if let Value::String(value) = value {
        let value_string = value.to_str().map_err(|e| {
            new_from_lua_error("lua string", "native string", Some(format!("{}", e)))
        })?;
        Ok(value_string.to_string())
    } else {
        Err(new_from_lua_error("non-string", "string", None))
    }
}

fn optional_string_from_value(value: Value) -> LuaResult<Option<String>> {
    match value {
        Value::String(value) => {
            let value_string = value.to_str().map_err(|e| {
                new_from_lua_error("lua string", "native string", Some(format!("{}", e)))
            })?;
            Ok(Some(value_string.to_string()))
        }
        Value::Nil => Ok(None),
        _ => Err(new_from_lua_error("non-string", "string", None)),
    }
}

fn optional_datetime_from_value(value: &Value) -> LuaResult<Option<DateTime<Utc>>> {
    let timestamp = match *value {
        Value::Integer(value) => value as i64,
        Value::Number(value) => value as i64,
        Value::Nil => return Ok(None),
        _ => return Err(new_from_lua_error("non-number", "datetime", None)),
    };

    let dt = DateTime::<Utc>::from_utc(NaiveDateTime::from_timestamp(timestamp, 0), Utc);
    Ok(Some(dt))
}

fn uuid_from_value(value: Value) -> LuaResult<ExternalUuid> {
    let value_string = string_from_value(value)?;
    let value_uuid = ExternalUuid::from_str(&value_string[..])
        .map_err(|e| new_from_lua_error("string", "uuid", Some(format!("{}", e))))?;
    Ok(value_uuid)
}

fn type_from_value(value: Value) -> LuaResult<ExternalType> {
    let value_string = string_from_value(value)?;
    let value_type = ExternalType::new(value_string.to_string())
        .map_err(|e| new_from_lua_error("string", "type", Some(format!("{}", e))))?;
    Ok(value_type)
}

fn converter_from_table(table: &Table) -> LuaResult<QueryTypeConverter> {
    match &string_from_value(get_table_value(table, "converter")?)?[..] {
        "outbound" => Ok(QueryTypeConverter::Outbound),
        "inbound" => Ok(QueryTypeConverter::Inbound),
        _ => Err(new_from_lua_error(
            "",
            "",
            Some("Unexpected converter type".to_string()),
        )),
    }
}

fn limit_from_table<'lua>(table: &'lua Table, l: &'lua Lua) -> LuaResult<u32> {
    let limit = l.coerce_integer(get_table_value(table, "limit")?)?;

    if limit < 0 {
        Err(new_from_lua_error(
            "integer",
            "limit",
            Some("value is below 0".to_string()),
        ))
    } else {
        Ok(limit as u32)
    }
}<|MERGE_RESOLUTION|>--- conflicted
+++ resolved
@@ -309,40 +309,6 @@
     }
 }
 
-<<<<<<< HEAD
-=======
-#[derive(Debug)]
-pub struct Weight(pub ExternalWeight);
-
-impl Weight {
-    pub fn new(value: ExternalWeight) -> Self {
-        Self { 0: value }
-    }
-}
-
-impl<'lua> FromLua<'lua> for Weight {
-    fn from_lua(value: Value<'lua>, l: &'lua Lua) -> LuaResult<Self> {
-        let value_f32 = l.coerce_number(value)? as f32;
-
-        let value_weight = ExternalWeight::new(value_f32).map_err(|err| {
-            new_from_lua_error(
-                "number",
-                "weight",
-                Some(format!("{}", err)),
-            )
-        })?;
-
-        Ok(Weight::new(value_weight))
-    }
-}
-
-impl<'lua> ToLua<'lua> for Weight {
-    fn to_lua(self, _: &'lua Lua) -> LuaResult<Value<'lua>> {
-        Ok(Value::Number(f64::from((self.0).0)))
-    }
-}
-
->>>>>>> 7f0483b3
 #[derive(Debug, Eq, PartialEq, Hash)]
 pub struct Uuid(pub ExternalUuid);
 

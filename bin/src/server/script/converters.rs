use rlua::{Error as LuaError, FromLua, Lua, Result as LuaResult, Table, ToLua, UserData,
           UserDataMethods, Value};
use serde_json::{Map, Number as JsonNumber, Value as ExternalJsonValue};
use common::ProxyTransaction as ExternalProxyTransaction;
use indradb::{Edge as ExternalEdge, EdgeKey as ExternalEdgeKey,
              EdgeMetadata as ExternalEdgeMetadata, EdgeQuery as ExternalEdgeQuery,
              QueryTypeConverter, Type as ExternalType, Vertex as ExternalVertex,
              VertexMetadata as ExternalVertexMetadata, VertexQuery as ExternalVertexQuery};
use uuid::Uuid as ExternalUuid;
use core::str::FromStr;
use std::collections::BTreeMap;
use chrono::{DateTime, NaiveDateTime};
use chrono::offset::Utc;
use super::api;

macro_rules! proxy_fn {
    ($methods:expr, $name:expr, $func:expr) => {
        $methods.add_method($name, |_, this, args| {
            $func(&this.0, args).map_err(|err| LuaError::RuntimeError(format!("{}", err)))
        });
    }
}

#[derive(Debug, Ord, PartialOrd, Eq, PartialEq)]
enum JsonMapKey {
    String(String),
    Number(u64),
}

#[derive(Debug)]
pub struct JsonValue(pub ExternalJsonValue);

impl JsonValue {
    pub fn new(value: ExternalJsonValue) -> Self {
        Self { 0: value }
    }
}

impl<'lua> FromLua<'lua> for JsonValue {
    fn from_lua(value: Value<'lua>, l: &'lua Lua) -> LuaResult<Self> {
        match value {
            Value::Nil => Ok(Self::new(ExternalJsonValue::Null)),
            Value::Boolean(value) => Ok(Self::new(ExternalJsonValue::Bool(value))),
            Value::LightUserData(_) => Err(new_from_lua_error("light userdata", "JSON", None)),
            Value::Integer(value) => Ok(Self::new(ExternalJsonValue::Number(JsonNumber::from(
                value,
            )))),
            Value::Number(value) => {
                let num = JsonNumber::from_f64(value)
                    .expect("Expected to be able to create a JSON number from a float");
                Ok(Self::new(ExternalJsonValue::Number(num)))
            }
            Value::String(value) => {
                let value_str = value
                    .to_str()
                    .map_err(|err| {
                        new_from_lua_error(
                            "string",
                            "JSON",
                            Some(format!("the lua string is not valid utf-8: {}", err)),
                        )
                    })?
                    .to_string();

                Ok(Self::new(ExternalJsonValue::String(value_str)))
            }
            Value::Table(value) => {
                let mut map = BTreeMap::new();

                for pair in value.pairs::<Value, Value>() {
                    let (key, value) = pair?;
                    let value_json = Self::from_lua(value, l)?;

                    match Self::from_lua(key, l)? {
                        JsonValue(ExternalJsonValue::String(key_string)) => {
                            map.insert(JsonMapKey::String(key_string), value_json.0);
                        }
                        JsonValue(ExternalJsonValue::Number(key_number)) => {
                            if key_number.is_u64() {
                                map.insert(
                                    JsonMapKey::Number(key_number.as_u64().unwrap()),
                                    value_json.0,
                                );
                            } else {
                                return Err(new_from_lua_error(
                                    "table key",
                                    "JSON map key",
                                    Some("the table contains an invalid key".to_string()),
                                ));
                            }
                        }
                        _ => {
                            return Err(new_from_lua_error(
                                "table key",
                                "JSON map key",
                                Some("the table contains an invalid key".to_string()),
                            ));
                        }
                    };
                }

                // Figure out if this is an array or a map
                let mut next_k = 1;
                let is_array = map.keys().all(|k| match *k {
                    JsonMapKey::String(_) => false,
                    JsonMapKey::Number(k) => if k == next_k {
                        next_k += 1;
                        true
                    } else {
                        false
                    },
                });

                // Convert the transient map to an appropriate JSON value -
                // either a JSON map, an array, or a null value, depending on
                // the shape
                if is_array {
                    let vec: Vec<ExternalJsonValue> = map.values().cloned().collect();
                    Ok(Self::new(ExternalJsonValue::Array(vec)))
                } else {
                    let mut obj = Map::new();

                    for (k, v) in map {
                        match k {
                            JsonMapKey::String(k) => obj.insert(k, v),
                            JsonMapKey::Number(k) => obj.insert(k.to_string(), v),
                        };
                    }

                    Ok(Self::new(ExternalJsonValue::Object(obj)))
                }
            }
            Value::Function(_) => Err(new_from_lua_error("function", "JSON", None)),
            Value::Thread(_) => Err(new_from_lua_error("thread", "JSON", None)),
            Value::UserData(_) => Err(new_from_lua_error("userdata", "JSON", None)),
            Value::Error(_) => Err(new_from_lua_error("error", "JSON", None)),
        }
    }
}

impl<'lua> ToLua<'lua> for JsonValue {
    fn to_lua(self, l: &'lua Lua) -> LuaResult<Value<'lua>> {
        match self.0 {
            ExternalJsonValue::Null => Ok(Value::Nil),
            ExternalJsonValue::Bool(value) => Ok(Value::Boolean(value)),
            ExternalJsonValue::Number(value) => {
                let value_float = value
                    .as_f64()
                    .expect("Expected to be able to create a float from a JSON number");
                Ok(Value::Number(value_float))
            }
            ExternalJsonValue::String(value) => value.to_lua(l),
            // For the following two, we need to remap the values from
            // `ExternalJsonValue` to `JsonValue`, because only `JsonValue`
            // implements `ToLua`.
            ExternalJsonValue::Array(value) => {
                let mapped = value.into_iter().map(JsonValue::new);
                Ok(Value::Table(l.create_sequence_from(mapped)?))
            }
            ExternalJsonValue::Object(value) => {
                let mapped = value.into_iter().map(|(x, y)| (x, JsonValue::new(y)));
                Ok(Value::Table(l.create_table_from(mapped)?))
            }
        }
    }
}

#[derive(Debug)]
<<<<<<< HEAD
pub struct ProxyTransaction(pub ExternalProxyTransaction);
=======
pub struct ProxyTransaction {
    pub trans: ExternalProxyTransaction,
}
>>>>>>> 71874766

impl ProxyTransaction {
    pub fn new(trans: ExternalProxyTransaction) -> Self {
        Self { 0: trans }
    }
}

impl UserData for ProxyTransaction {
    fn add_methods(methods: &mut UserDataMethods<Self>) {
        proxy_fn!(methods, "create_vertex", api::create_vertex);
        proxy_fn!(methods, "get_vertices", api::get_vertices);
        proxy_fn!(methods, "delete_vertices", api::delete_vertices);

        proxy_fn!(methods, "create_edge", api::create_edge);
        proxy_fn!(methods, "get_edges", api::get_edges);
        proxy_fn!(methods, "delete_edges", api::delete_edges);
        proxy_fn!(methods, "get_edge_count", api::get_edge_count);

        proxy_fn!(methods, "get_global_metadata", api::get_global_metadata);
        proxy_fn!(methods, "set_global_metadata", api::set_global_metadata);
        proxy_fn!(
            methods,
            "delete_global_metadata",
            api::delete_global_metadata
        );
        proxy_fn!(methods, "get_vertex_metadata", api::get_vertex_metadata);
        proxy_fn!(methods, "set_vertex_metadata", api::set_vertex_metadata);
        proxy_fn!(
            methods,
            "delete_vertex_metadata",
            api::delete_vertex_metadata
        );
        proxy_fn!(methods, "get_edge_metadata", api::get_edge_metadata);
        proxy_fn!(methods, "set_edge_metadata", api::set_edge_metadata);
        proxy_fn!(methods, "delete_edge_metadata", api::delete_edge_metadata);
    }
}

#[derive(Debug)]
pub struct Type(pub ExternalType);

impl Type {
    pub fn new(value: ExternalType) -> Self {
        Self { 0: value }
    }
}

impl<'lua> FromLua<'lua> for Type {
    fn from_lua(value: Value<'lua>, _: &'lua Lua) -> LuaResult<Self> {
        Ok(Self::new(type_from_value(value)?))
    }
}

impl<'lua> ToLua<'lua> for Type {
    fn to_lua(self, l: &'lua Lua) -> LuaResult<Value<'lua>> {
        let value = (self.0).0;
        Ok(Value::String(l.create_string(&value[..])?))
    }
}

#[derive(Debug, Eq, PartialEq, Hash)]
pub struct EdgeKey(pub ExternalEdgeKey);

impl EdgeKey {
    pub fn new(value: ExternalEdgeKey) -> Self {
        Self { 0: value }
    }
}

impl<'lua> FromLua<'lua> for EdgeKey {
    fn from_lua(value: Value<'lua>, _: &'lua Lua) -> LuaResult<Self> {
        if let Value::Table(value) = value {
            let outbound_id = uuid_from_value(get_table_value(&value, "outbound_id")?)?;
            let t = type_from_value(get_table_value(&value, "type")?)?;
            let inbound_id = uuid_from_value(get_table_value(&value, "inbound_id")?)?;
            Ok(EdgeKey::new(ExternalEdgeKey::new(
                outbound_id,
                t,
                inbound_id,
            )))
        } else {
            Err(new_from_lua_error("non-table", "edge key", None))
        }
    }
}

impl<'lua> ToLua<'lua> for EdgeKey {
    fn to_lua(self, l: &'lua Lua) -> LuaResult<Value<'lua>> {
        let table = l.create_table()?;
        table.set(
            "outbound_id",
            l.create_string(&self.0.outbound_id.hyphenated().to_string()[..])?,
        )?;
        table.set("type", self.0.t.0)?;
        table.set(
            "inbound_id",
            l.create_string(&self.0.inbound_id.hyphenated().to_string()[..])?,
        )?;
        Ok(Value::Table(table))
    }
}

#[derive(Debug)]
pub struct Vertex(pub ExternalVertex);

impl Vertex {
    pub fn new(value: ExternalVertex) -> Self {
        Self { 0: value }
    }
}

impl<'lua> ToLua<'lua> for Vertex {
    fn to_lua(self, l: &'lua Lua) -> LuaResult<Value<'lua>> {
        let table = l.create_table()?;
        table.set(
            "id",
            l.create_string(&self.0.id.hyphenated().to_string()[..])?,
        )?;
        table.set("type", self.0.t.0)?;
        Ok(Value::Table(table))
    }
}

#[derive(Debug)]
pub struct Edge(pub ExternalEdge);

impl Edge {
    pub fn new(value: ExternalEdge) -> Self {
        Self { 0: value }
    }
}

impl<'lua> ToLua<'lua> for Edge {
    fn to_lua(self, l: &'lua Lua) -> LuaResult<Value<'lua>> {
        let table = l.create_table()?;
        table.set("key", EdgeKey::new(self.0.key).to_lua(l)?)?;
        table.set(
            "created_datetime",
            l.create_string(&self.0.created_datetime.to_string()[..])?,
        )?;
        Ok(Value::Table(table))
    }
}

#[derive(Debug, Eq, PartialEq, Hash)]
pub struct Uuid(pub ExternalUuid);

impl Uuid {
    pub fn new(value: ExternalUuid) -> Self {
        Self { 0: value }
    }
}

impl<'lua> FromLua<'lua> for Uuid {
    fn from_lua(value: Value<'lua>, _: &'lua Lua) -> LuaResult<Self> {
        Ok(Self::new(uuid_from_value(value)?))
    }
}

impl<'lua> ToLua<'lua> for Uuid {
    fn to_lua(self, l: &'lua Lua) -> LuaResult<Value<'lua>> {
        let s = self.0.hyphenated().to_string();
        Ok(Value::String(l.create_string(&s[..])?))
    }
}

#[derive(Debug)]
pub struct VertexQuery(pub ExternalVertexQuery);

impl VertexQuery {
    pub fn new(value: ExternalVertexQuery) -> Self {
        Self { 0: value }
    }
}

impl<'lua> FromLua<'lua> for VertexQuery {
    fn from_lua(value: Value<'lua>, l: &'lua Lua) -> LuaResult<Self> {
        if let Value::Table(value) = value {
            let t = string_from_value(get_table_value(&value, "type")?)?;

            if t == "all" {
                let start_id =
                    match optional_string_from_value(get_table_value(&value, "start_id")?)? {
                        Some(start_id) => Some(ExternalUuid::from_str(&start_id[..]).map_err(
                            |e| new_from_lua_error("string", "uuid", Some(format!("{}", e))),
                        )?),
                        None => None,
                    };

                let limit = limit_from_table(&value, l)?;
                Ok(VertexQuery::new(ExternalVertexQuery::All {
                    start_id,
                    limit,
                }))
            } else if t == "vertices" {
                if let Value::Table(ids_values) = get_table_value(&value, "ids")? {
                    let mut ids = vec![];

                    for pair in ids_values.pairs::<Value, Value>() {
                        let (_, id) = pair?;
                        ids.push(uuid_from_value(id)?);
                    }

                    Ok(VertexQuery::new(ExternalVertexQuery::Vertices { ids }))
                } else {
                    Err(new_from_lua_error(
                        "",
                        "",
                        Some("`vertices` attribute is not a table".to_string()),
                    ))
                }
            } else if t == "pipe" {
                let edge_query =
                    Box::new(EdgeQuery::from_lua(get_table_value(&value, "edge_query")?, l)?.0);
                let converter = converter_from_table(&value)?;
                let limit = limit_from_table(&value, l)?;
                Ok(VertexQuery::new(ExternalVertexQuery::Pipe {
                    edge_query,
                    converter,
                    limit,
                }))
            } else {
                Err(new_from_lua_error(
                    "",
                    "",
                    Some("Unexpected vertex query type".to_string()),
                ))
            }
        } else {
            Err(new_from_lua_error("non-table", "vertex query", None))
        }
    }
}

#[derive(Debug)]
pub struct EdgeQuery(pub ExternalEdgeQuery);

impl EdgeQuery {
    pub fn new(value: ExternalEdgeQuery) -> Self {
        Self { 0: value }
    }
}

impl<'lua> FromLua<'lua> for EdgeQuery {
    fn from_lua(value: Value<'lua>, l: &'lua Lua) -> LuaResult<Self> {
        if let Value::Table(value) = value {
            let t = string_from_value(get_table_value(&value, "type")?)?;

            if t == "edges" {
                if let Value::Table(edges) = get_table_value(&value, "keys")? {
                    let mut keys = vec![];

                    for pair in edges.pairs::<Value, Value>() {
                        let (_, key) = pair?;
                        keys.push(EdgeKey::from_lua(key, l)?.0);
                    }

                    Ok(EdgeQuery::new(ExternalEdgeQuery::Edges { keys }))
                } else {
                    Err(new_from_lua_error(
                        "",
                        "",
                        Some("`edges` attribute is not a table".to_string()),
                    ))
                }
            } else if t == "pipe" {
                let vertex_query =
                    Box::new(VertexQuery::from_lua(get_table_value(&value, "vertex_query")?, l)?.0);
                let converter = converter_from_table(&value)?;

                let type_filter =
                    match optional_string_from_value(get_table_value(&value, "type_filter")?)? {
                        Some(type_filter_str) => {
                            let type_filter = ExternalType::new(type_filter_str.to_string())
                                .map_err(|e| {
                                    new_from_lua_error("string", "type", Some(format!("{}", e)))
                                })?;
                            Some(type_filter)
                        }
                        None => None,
                    };

                let high_filter =
                    optional_datetime_from_value(&get_table_value(&value, "high_filter")?)?;
                let low_filter =
                    optional_datetime_from_value(&get_table_value(&value, "low_filter")?)?;
                let limit = limit_from_table(&value, l)?;
                Ok(EdgeQuery::new(ExternalEdgeQuery::Pipe {
                    vertex_query,
                    converter,
                    type_filter,
                    high_filter,
                    low_filter,
                    limit,
                }))
            } else {
                Err(new_from_lua_error(
                    "",
                    "",
                    Some("Unexpected edge query type".to_string()),
                ))
            }
        } else {
            Err(new_from_lua_error("non-table", "edge query", None))
        }
    }
}

#[derive(Debug, PartialEq)]
pub struct VertexMetadata(pub ExternalVertexMetadata);

impl VertexMetadata {
    pub fn new(value: ExternalVertexMetadata) -> Self {
        Self { 0: value }
    }
}

impl<'lua> ToLua<'lua> for VertexMetadata {
    fn to_lua(self, l: &'lua Lua) -> LuaResult<Value<'lua>> {
        let table = l.create_table()?;
        table.set("id", Uuid::new(self.0.id).to_lua(l)?)?;
        table.set("value", JsonValue::new(self.0.value).to_lua(l)?)?;
        Ok(Value::Table(table))
    }
}

#[derive(Debug, PartialEq)]
pub struct EdgeMetadata(pub ExternalEdgeMetadata);

impl EdgeMetadata {
    pub fn new(value: ExternalEdgeMetadata) -> Self {
        Self { 0: value }
    }
}

impl<'lua> ToLua<'lua> for EdgeMetadata {
    fn to_lua(self, l: &'lua Lua) -> LuaResult<Value<'lua>> {
        let table = l.create_table()?;
        table.set("key", EdgeKey::new(self.0.key).to_lua(l)?)?;
        table.set("value", JsonValue::new(self.0.value).to_lua(l)?)?;
        Ok(Value::Table(table))
    }
}

fn new_from_lua_error(from: &'static str, to: &'static str, message: Option<String>) -> LuaError {
    LuaError::FromLuaConversionError {
        from: from,
        to: to,
        message: message,
    }
}

fn get_table_value<'lua>(table: &'lua Table, name: &str) -> LuaResult<Value<'lua>> {
    table
        .get(name)
        .map_err(|_| new_from_lua_error("", "", Some(format!("missing `{}` in the table", name))))
}

fn string_from_value(value: Value) -> LuaResult<String> {
    if let Value::String(value) = value {
        let value_string = value.to_str().map_err(|e| {
            new_from_lua_error("lua string", "native string", Some(format!("{}", e)))
        })?;
        Ok(value_string.to_string())
    } else {
        Err(new_from_lua_error("non-string", "string", None))
    }
}

fn optional_string_from_value(value: Value) -> LuaResult<Option<String>> {
    match value {
        Value::String(value) => {
            let value_string = value.to_str().map_err(|e| {
                new_from_lua_error("lua string", "native string", Some(format!("{}", e)))
            })?;
            Ok(Some(value_string.to_string()))
        }
        Value::Nil => Ok(None),
        _ => Err(new_from_lua_error("non-string", "string", None)),
    }
}

fn optional_datetime_from_value(value: &Value) -> LuaResult<Option<DateTime<Utc>>> {
    let timestamp = match *value {
        Value::Integer(value) => value as i64,
        Value::Number(value) => value as i64,
        Value::Nil => return Ok(None),
        _ => return Err(new_from_lua_error("non-number", "datetime", None)),
    };

    let dt = DateTime::<Utc>::from_utc(NaiveDateTime::from_timestamp(timestamp, 0), Utc);
    Ok(Some(dt))
}

fn uuid_from_value(value: Value) -> LuaResult<ExternalUuid> {
    let value_string = string_from_value(value)?;
    let value_uuid = ExternalUuid::from_str(&value_string[..])
        .map_err(|e| new_from_lua_error("string", "uuid", Some(format!("{}", e))))?;
    Ok(value_uuid)
}

fn type_from_value(value: Value) -> LuaResult<ExternalType> {
    let value_string = string_from_value(value)?;
    let value_type = ExternalType::new(value_string.to_string())
        .map_err(|e| new_from_lua_error("string", "type", Some(format!("{}", e))))?;
    Ok(value_type)
}

fn converter_from_table(table: &Table) -> LuaResult<QueryTypeConverter> {
    match &string_from_value(get_table_value(table, "converter")?)?[..] {
        "outbound" => Ok(QueryTypeConverter::Outbound),
        "inbound" => Ok(QueryTypeConverter::Inbound),
        _ => Err(new_from_lua_error(
            "",
            "",
            Some("Unexpected converter type".to_string()),
        )),
    }
}

fn limit_from_table<'lua>(table: &'lua Table, l: &'lua Lua) -> LuaResult<u32> {
    let limit = l.coerce_integer(get_table_value(table, "limit")?)?;

    if limit < 0 {
        Err(new_from_lua_error(
            "integer",
            "limit",
            Some("value is below 0".to_string()),
        ))
    } else {
        Ok(limit as u32)
    }
}<|MERGE_RESOLUTION|>--- conflicted
+++ resolved
@@ -166,13 +166,7 @@
 }
 
 #[derive(Debug)]
-<<<<<<< HEAD
 pub struct ProxyTransaction(pub ExternalProxyTransaction);
-=======
-pub struct ProxyTransaction {
-    pub trans: ExternalProxyTransaction,
-}
->>>>>>> 71874766
 
 impl ProxyTransaction {
     pub fn new(trans: ExternalProxyTransaction) -> Self {

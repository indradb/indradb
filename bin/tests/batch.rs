--- conflicted
+++ resolved
@@ -21,10 +21,7 @@
 pub use indradb::*;
 pub use common::*;
 use std::collections::HashMap;
-<<<<<<< HEAD
-=======
 use reqwest::Method;
->>>>>>> 46b6be76
 
 lazy_static! {
     static ref ITEM_ERROR_MESSAGE_PATTERN: Regex = Regex::new(r"Item #0: (.+)").unwrap();
@@ -49,13 +46,7 @@
     {
         let result = request(
             self.port,
-<<<<<<< HEAD
-            "POST",
-=======
-            self.account_id,
-            self.secret.clone(),
             Method::Post,
->>>>>>> 46b6be76
             "/transaction",
             &vec![],
             Some(json!([body]))
@@ -97,20 +88,11 @@
         }))
     }
 
-<<<<<<< HEAD
     fn create_edge(&self, e: EdgeKey) -> Result<(), Error> {
-        self.request(btreemap!{
-            "action".to_string() => JsonValue::String("create_edge".to_string()),
-            "key".to_string() => serde_json::to_value::<EdgeKey>(e).unwrap(),
-        })
-=======
-    fn create_edge(&self, e: EdgeKey, weight: Weight) -> Result<(), Error> {
         self.request(json!({
             "action": "create_edge",
             "key": e,
-            "weight": weight.0
-        }))
->>>>>>> 46b6be76
+        }))
     }
 
     fn get_edges(&self, q: EdgeQuery) -> Result<Vec<Edge>, Error> {

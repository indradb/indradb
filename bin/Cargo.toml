--- conflicted
+++ resolved
@@ -25,30 +25,6 @@
 path = "src/common/lib.rs"
 
 [dependencies]
-<<<<<<< HEAD
-serde = "^1.0.2"
-serde_json = "^1.0.1"
-serde_derive = "^1.0.2"
-libc = "0.2.22"
-rand = "~0.3.15"
-regex = "~0.2.1"
-iron = "0.5.1"
-hyper = "0.10.10"
-urlencoded = "0.5.0"
-clap = "^2.24.1"
-lazy_static = "~0.2.8"
-router = "~0.5.1"
-rlua = "0.9.1"
-num_cpus = "^1.4.0"
-crossbeam-channel = "0.1.2"
-
-[dev-dependencies]
-maplit = "0.1.4"
-
-[dependencies.chrono]
-version = "0.4.0"
-features = ["serde"]
-=======
 serde = "^1.0.27"
 serde_json = "^1.0.9"
 serde_derive = "^1.0.27"
@@ -62,9 +38,10 @@
 clap = "^2.29.4"
 router = "~0.6.0"
 rlua = "0.11.0"
+num_cpus = "^1.8.0"
+crossbeam-channel = "0.1.2"
 chrono = { version = "0.4.0", features = ["serde"] }
 uuid = { version = "0.5.1", features = ["serde", "v4"] }
->>>>>>> 46b6be76
 
 [dependencies.indradb-lib]
 path = "../lib"

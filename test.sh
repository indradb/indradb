--- conflicted
+++ resolved
@@ -32,10 +32,6 @@
 trap cleanup EXIT
 
 dropdb --if-exists braid_test
-<<<<<<< HEAD
 createdb --owner=$PG_USER braid_test
-=======
-createdb --owner=postgres braid_test
 cargo update
->>>>>>> e7012823
 cargo $ACTION $TEST_NAME
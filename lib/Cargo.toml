--- conflicted
+++ resolved
@@ -34,13 +34,8 @@
 uuid = { version = "~0.8.1", features = ["v1"] }
 
 # Rocksdb dependencies
-<<<<<<< HEAD
-rocksdb = { version = "0.10.1", optional = true }
-byteorder = { version = "^1.2.6", optional = true }
+rocksdb = { version = "0.13.0", optional = true }
+byteorder = { version = "^1.3.2", optional = true }
 
 # Sled dependencies
-sled = { version = "0.24.1", optional = true }
-=======
-rocksdb = { version = "0.13.0", optional = true }
-byteorder = { version = "^1.3.2", optional = true }
->>>>>>> 28e656e1
+sled = { version = "0.24.1", optional = true }
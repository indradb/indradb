--- conflicted
+++ resolved
@@ -32,7 +32,7 @@
 lazy_static = "^1.0.0"
 byteorder = "^1.2.1"
 chrono = { version = "0.4.0", features = ["serde"] }
-uuid = { version = ">=0.5,<0.6", features = ["serde", "v4"] }
+uuid = { version = ">=0.5,<0.6", features = ["serde", "v1", "v4"] }
 
 # Postgres dependencies
 postgres = { version = "0.15", optional = true, features = ["with-serde_json", "with-chrono", "with-uuid"] }
@@ -41,30 +41,5 @@
 num_cpus = { version = "^1.8.0", optional = true }
 
 # Rocksdb dependencies
-<<<<<<< HEAD
-rocksdb = { version = "0.8.1", optional = true }
-
-[dependencies.r2d2_postgres]
-version = "0.13"
-optional = true
-
-[dependencies.chrono]
-version = "0.4.0"
-features = ["serde"]
-
-[dependencies.bincode]
-version = "0.8.0"
-optional = true
-
-[dependencies.uuid]
-version = ">=0.5,<0.6"
-features = ["serde", "v1", "v4"]
-
-[dependencies.postgres]
-version = "0.15"
-features = ["with-serde_json", "with-chrono", "with-uuid"]
-optional = true
-=======
 rocksdb = { version = "0.8.2", optional = true }
-bincode = { version = "0.9.2", optional = true }
->>>>>>> 46b6be76
+bincode = { version = "0.9.2", optional = true }
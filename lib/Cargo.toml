[package]
name = "indradb-lib"
version = "3.0.3"
authors = ["Yusuf Simonson <simonson@gmail.com>"]
description = "A graph database library"
homepage = "https://indradb.github.io"
repository = "https://github.com/indradb/indradb"
keywords = ["graph", "database"]
categories = ["database", "database-implementations"]
license = "MPL-2.0"
edition = "2021"
readme = "README.md"

[lib]
name = "indradb"
path = "src/lib.rs"

[features]
default = []
rocksdb-datastore = ["rocksdb"]
test-suite = []
bench-suite = []

[dependencies]
byteorder = "^1.4.2"
serde = { version = "^1.0.57", features = ["derive"] }
serde_json = "^1.0.57"
lazy_static = "^1.4.0"
<<<<<<< HEAD
chrono = { version = "0.4.22", features = ["serde"] }
bincode = "^1.3.3"
rmp-serde = "1.1.1"
tempfile = "^3.2.0"
=======
chrono = { version = "0.4.23", features = ["serde"] }
bincode = "^1.3.3"
rmp-serde = "1.1.1"
tempfile = "^3.2.0"
uuid = { version = "^1.2.2", features = ["v1", "serde"] }
>>>>>>> f1782cd7

# Rocksdb dependencies
rocksdb = { version = "0.19.0", optional = true }<|MERGE_RESOLUTION|>--- conflicted
+++ resolved
@@ -26,18 +26,10 @@
 serde = { version = "^1.0.57", features = ["derive"] }
 serde_json = "^1.0.57"
 lazy_static = "^1.4.0"
-<<<<<<< HEAD
-chrono = { version = "0.4.22", features = ["serde"] }
-bincode = "^1.3.3"
-rmp-serde = "1.1.1"
-tempfile = "^3.2.0"
-=======
 chrono = { version = "0.4.23", features = ["serde"] }
 bincode = "^1.3.3"
 rmp-serde = "1.1.1"
 tempfile = "^3.2.0"
-uuid = { version = "^1.2.2", features = ["v1", "serde"] }
->>>>>>> f1782cd7
 
 # Rocksdb dependencies
 rocksdb = { version = "0.19.0", optional = true }
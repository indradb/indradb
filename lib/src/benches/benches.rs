use crate::models::{
<<<<<<< HEAD
    BulkInsertItem, EdgeDirection, EdgeKey, Identifier, SpecificEdgeQuery, SpecificVertexQuery, Vertex,
=======
    BulkInsertItem, EdgeDirection, EdgeKey, JsonValue, SpecificEdgeQuery, SpecificVertexQuery, Type, Vertex,
>>>>>>> 02d57a11
};
use crate::traits::{Datastore, Transaction};

use test::Bencher;

pub fn bench_create_vertex<D: Datastore>(b: &mut Bencher, datastore: &mut D) {
    let t = Identifier::new("bench_create_vertex").unwrap();

    b.iter(|| {
        let trans = datastore.transaction().unwrap();
        let v = Vertex::new(t.clone());
        trans.create_vertex(&v).unwrap();
    });
}

pub fn bench_get_vertices<D: Datastore>(b: &mut Bencher, datastore: &mut D) {
    let id = {
        let trans = datastore.transaction().unwrap();
        let t = Identifier::new("bench_get_vertices").unwrap();
        let v = Vertex::new(t);
        trans.create_vertex(&v).unwrap();
        v.id
    };

    b.iter(|| {
        let trans = datastore.transaction().unwrap();
        let q = SpecificVertexQuery::single(id);
        trans.get_vertices(q).unwrap();
    });
}

pub fn bench_create_edge<D: Datastore>(b: &mut Bencher, datastore: &mut D) {
    let t = Identifier::new("bench_create_edge").unwrap();

    let (outbound_id, inbound_id) = {
        let trans = datastore.transaction().unwrap();
        let outbound_v = Vertex::new(t.clone());
        let inbound_v = Vertex::new(t.clone());
        trans.create_vertex(&outbound_v).unwrap();
        trans.create_vertex(&inbound_v).unwrap();
        (outbound_v.id, inbound_v.id)
    };

    b.iter(|| {
        let trans = datastore.transaction().unwrap();
        let k = EdgeKey::new(outbound_id, t.clone(), inbound_id);
        trans.create_edge(&k).unwrap();
    });
}

pub fn bench_get_edges<D: Datastore>(b: &mut Bencher, datastore: &mut D) {
    let t = Identifier::new("bench_get_edges").unwrap();

    let key = {
        let trans = datastore.transaction().unwrap();
        let outbound_v = Vertex::new(t.clone());
        let inbound_v = Vertex::new(t.clone());
        trans.create_vertex(&outbound_v).unwrap();
        trans.create_vertex(&inbound_v).unwrap();
        let key = EdgeKey::new(outbound_v.id, t.clone(), inbound_v.id);
        trans.create_edge(&key).unwrap();
        key
    };

    b.iter(|| {
        let trans = datastore.transaction().unwrap();
        let q = SpecificEdgeQuery::single(key.clone());
        trans.get_edges(q).unwrap();
    });
}

pub fn bench_get_edge_count<D: Datastore>(b: &mut Bencher, datastore: &mut D) {
    let t = Identifier::new("bench_get_edge_count").unwrap();

    let outbound_id = {
        let trans = datastore.transaction().unwrap();
        let outbound_v = Vertex::new(t.clone());
        let inbound_v = Vertex::new(t.clone());
        trans.create_vertex(&outbound_v).unwrap();
        trans.create_vertex(&inbound_v).unwrap();
        let key = EdgeKey::new(outbound_v.id, t.clone(), inbound_v.id);
        trans.create_edge(&key).unwrap();
        outbound_v.id
    };

    b.iter(|| {
        let trans = datastore.transaction().unwrap();
        trans
            .get_edge_count(outbound_id, Some(&t), EdgeDirection::Outbound)
            .unwrap();
    });
}

const BULK_INSERT_COUNT: usize = 100;

pub fn bench_bulk_insert<D: Datastore>(b: &mut Bencher, datastore: &mut D) {
    let t = Identifier::new("bench_bulk_insert").unwrap();

    let mut vertices = Vec::with_capacity(BULK_INSERT_COUNT);
    for _ in 0..BULK_INSERT_COUNT {
        vertices.push(Vertex::new(t.clone()));
    }

    let mut edge_keys = Vec::with_capacity(BULK_INSERT_COUNT * BULK_INSERT_COUNT);
    for i in 0..BULK_INSERT_COUNT {
        for j in 0..BULK_INSERT_COUNT {
            edge_keys.push(EdgeKey::new(vertices[i].id, t.clone(), vertices[j].id));
        }
    }

    let mut items = Vec::with_capacity(2 * vertices.len() + 2 * edge_keys.len());
    let t = Type::new("is_benchmark").unwrap();
    for vertex in vertices.into_iter() {
        items.push(BulkInsertItem::Vertex(vertex.clone()));
        items.push(BulkInsertItem::VertexProperty(
            vertex.id,
            t.clone(),
            JsonValue::new(serde_json::Value::Bool(true)),
        ));
    }
    for edge_key in edge_keys.into_iter() {
        items.push(BulkInsertItem::Edge(edge_key.clone()));
        items.push(BulkInsertItem::EdgeProperty(
            edge_key,
            t.clone(),
            JsonValue::new(serde_json::Value::Bool(true)),
        ));
    }

    b.iter(|| {
        datastore.bulk_insert(items.clone().into_iter()).unwrap();
    });
}<|MERGE_RESOLUTION|>--- conflicted
+++ resolved
@@ -1,9 +1,5 @@
 use crate::models::{
-<<<<<<< HEAD
-    BulkInsertItem, EdgeDirection, EdgeKey, Identifier, SpecificEdgeQuery, SpecificVertexQuery, Vertex,
-=======
-    BulkInsertItem, EdgeDirection, EdgeKey, JsonValue, SpecificEdgeQuery, SpecificVertexQuery, Type, Vertex,
->>>>>>> 02d57a11
+    BulkInsertItem, EdgeDirection, EdgeKey, Identifier, JsonValue, SpecificEdgeQuery, SpecificVertexQuery, Vertex,
 };
 use crate::traits::{Datastore, Transaction};
 
@@ -115,7 +111,7 @@
     }
 
     let mut items = Vec::with_capacity(2 * vertices.len() + 2 * edge_keys.len());
-    let t = Type::new("is_benchmark").unwrap();
+    let t = Identifier::new("is_benchmark").unwrap();
     for vertex in vertices.into_iter() {
         items.push(BulkInsertItem::Vertex(vertex.clone()));
         items.push(BulkInsertItem::VertexProperty(

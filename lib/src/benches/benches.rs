--- conflicted
+++ resolved
@@ -5,7 +5,6 @@
 
 use test::Bencher;
 
-<<<<<<< HEAD
 #[bench]
 fn bench_ident_new(b: &mut crate::benches::Bencher) {
     b.iter(|| {
@@ -45,13 +44,8 @@
     });
 }
 
-pub fn bench_create_vertex<D: Datastore>(b: &mut Bencher, db: &mut Database<D>) {
-    let t = Identifier::new("bench_create_vertex").unwrap();
-
-=======
 pub fn bench_create_vertex<D: Datastore>(b: &mut Bencher, db: &mut Database<D>) -> Result<(), Error> {
     let t = Identifier::new("bench_create_vertex")?;
->>>>>>> b49fe5dc
     b.iter(|| {
         let v = Vertex::new(t);
         db.create_vertex(&v).unwrap();

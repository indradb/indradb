--- conflicted
+++ resolved
@@ -12,18 +12,12 @@
 use rocksdb::{ColumnFamily, DBIterator, Direction, IteratorMode, WriteBatch, DB};
 use uuid::Uuid;
 
-<<<<<<< HEAD
-pub type OwnedPropertyItem = ((Uuid, String), JsonValue);
+pub type OwnedPropertyItem = ((Uuid, models::Identifier), models::JsonValue);
 pub type VertexItem = (Uuid, models::Identifier);
 pub type EdgeRangeItem = (Uuid, models::Identifier, DateTime<Utc>, Uuid);
-pub type EdgePropertyItem = ((Uuid, models::Identifier, Uuid, String), JsonValue);
-=======
-pub type OwnedPropertyItem = ((Uuid, models::Type), models::JsonValue);
-pub type VertexItem = (Uuid, models::Type);
-pub type EdgeRangeItem = (Uuid, models::Type, DateTime<Utc>, Uuid);
-pub type EdgePropertyItem = ((Uuid, models::Type, Uuid, models::Type), models::JsonValue);
-pub type VertexPropertyValueKey = (models::Type, u64, Uuid);
-pub type EdgePropertyValueKey = (models::Type, u64, (Uuid, models::Type, Uuid));
+pub type EdgePropertyItem = ((Uuid, models::Identifier, Uuid, models::Identifier), models::JsonValue);
+pub type VertexPropertyValueKey = (models::Identifier, u64, Uuid);
+pub type EdgePropertyValueKey = (models::Identifier, u64, (Uuid, models::Identifier, Uuid));
 
 fn take_with_prefix(iterator: DBIterator<'_>, prefix: Vec<u8>) -> impl Iterator<Item = (Box<[u8]>, Box<[u8]>)> + '_ {
     iterator.take_while(move |item| -> bool {
@@ -31,16 +25,15 @@
         k.starts_with(&prefix)
     })
 }
->>>>>>> 02d57a11
 
 #[derive(Copy, Clone)]
 pub(crate) struct DBRef<'a> {
     pub db: &'a DB,
-    pub indexed_properties: &'a HashSet<models::Type>,
+    pub indexed_properties: &'a HashSet<models::Identifier>,
 }
 
 impl<'a> DBRef<'a> {
-    pub(crate) fn new(db: &'a DB, indexed_properties: &'a HashSet<models::Type>) -> Self {
+    pub(crate) fn new(db: &'a DB, indexed_properties: &'a HashSet<models::Identifier>) -> Self {
         DBRef { db, indexed_properties }
     }
 }
@@ -66,13 +59,8 @@
         Ok(self.db_ref.db.get_cf(self.cf, &self.key(id))?.is_some())
     }
 
-<<<<<<< HEAD
     pub fn get(&self, id: Uuid) -> Result<Option<models::Identifier>> {
-        match self.db.get_cf(self.cf, &self.key(id))? {
-=======
-    pub fn get(&self, id: Uuid) -> Result<Option<models::Type>> {
         match self.db_ref.db.get_cf(self.cf, &self.key(id))? {
->>>>>>> 02d57a11
             Some(value_bytes) => {
                 let mut cursor = Cursor::new(value_bytes.deref());
                 Ok(Some(util::read_identifier(&mut cursor)))
@@ -185,13 +173,8 @@
         ])
     }
 
-<<<<<<< HEAD
     pub fn get(&self, out_id: Uuid, t: &models::Identifier, in_id: Uuid) -> Result<Option<DateTime<Utc>>> {
-        match self.db.get_cf(self.cf, &self.key(out_id, t, in_id))? {
-=======
-    pub fn get(&self, out_id: Uuid, t: &models::Type, in_id: Uuid) -> Result<Option<DateTime<Utc>>> {
         match self.db_ref.db.get_cf(self.cf, &self.key(out_id, t, in_id))? {
->>>>>>> 02d57a11
             Some(value_bytes) => {
                 let mut cursor = Cursor::new(value_bytes.deref());
                 Ok(Some(util::read_datetime(&mut cursor)))
@@ -410,7 +393,7 @@
         }
     }
 
-    fn key(&self, vertex_id: Uuid, name: &models::Type) -> Vec<u8> {
+    fn key(&self, vertex_id: Uuid, name: &models::Identifier) -> Vec<u8> {
         util::build(&[
             util::Component::Uuid(vertex_id),
             util::Component::FixedLengthString(&name.0),
@@ -436,13 +419,13 @@
             let owner_id = util::read_uuid(&mut cursor);
             debug_assert_eq!(vertex_id, owner_id);
             let name_str = util::read_fixed_length_string(&mut cursor);
-            let name = unsafe { models::Type::new_unchecked(name_str) };
+            let name = unsafe { models::Identifier::new_unchecked(name_str) };
             let value = serde_json::from_slice(&v)?;
             Ok(((owner_id, name), value))
         }))
     }
 
-    pub fn get(&self, vertex_id: Uuid, name: &models::Type) -> Result<Option<models::JsonValue>> {
+    pub fn get(&self, vertex_id: Uuid, name: &models::Identifier) -> Result<Option<models::JsonValue>> {
         let key = self.key(vertex_id, name);
 
         match self.db_ref.db.get_cf(self.cf, &key)? {
@@ -455,7 +438,7 @@
         &self,
         batch: &mut WriteBatch,
         vertex_id: Uuid,
-        name: &models::Type,
+        name: &models::Identifier,
         value: &models::JsonValue,
     ) -> Result<()> {
         let is_indexed = self.db_ref.indexed_properties.contains(name);
@@ -472,7 +455,7 @@
         Ok(())
     }
 
-    pub fn delete(&self, batch: &mut WriteBatch, vertex_id: Uuid, name: &models::Type) -> Result<()> {
+    pub fn delete(&self, batch: &mut WriteBatch, vertex_id: Uuid, name: &models::Identifier) -> Result<()> {
         if self.db_ref.indexed_properties.contains(name) {
             if let Some(value) = self.get(vertex_id, name)? {
                 let vertex_property_value_manager = VertexPropertyValueManager::new(self.db_ref);
@@ -503,11 +486,7 @@
         }
     }
 
-<<<<<<< HEAD
-    fn key(&self, out_id: Uuid, t: &models::Identifier, in_id: Uuid, name: &str) -> Vec<u8> {
-=======
-    fn key(&self, out_id: Uuid, t: &models::Type, in_id: Uuid, name: &models::Type) -> Vec<u8> {
->>>>>>> 02d57a11
+    fn key(&self, out_id: Uuid, t: &models::Identifier, in_id: Uuid, name: &models::Identifier) -> Vec<u8> {
         util::build(&[
             util::Component::Uuid(out_id),
             util::Component::Identifier(t),
@@ -549,7 +528,7 @@
             debug_assert_eq!(edge_property_in_id, in_id);
 
             let edge_property_name_str = util::read_fixed_length_string(&mut cursor);
-            let edge_property_name = unsafe { models::Type::new_unchecked(edge_property_name_str) };
+            let edge_property_name = unsafe { models::Identifier::new_unchecked(edge_property_name_str) };
 
             let value = serde_json::from_slice(&v)?;
             Ok((
@@ -566,17 +545,13 @@
         Ok(Box::new(mapped))
     }
 
-<<<<<<< HEAD
-    pub fn get(&self, out_id: Uuid, t: &models::Identifier, in_id: Uuid, name: &str) -> Result<Option<JsonValue>> {
-=======
     pub fn get(
         &self,
         out_id: Uuid,
-        t: &models::Type,
+        t: &models::Identifier,
         in_id: Uuid,
-        name: &models::Type,
+        name: &models::Identifier,
     ) -> Result<Option<models::JsonValue>> {
->>>>>>> 02d57a11
         let key = self.key(out_id, t, in_id, name);
 
         match self.db_ref.db.get_cf(self.cf, &key)? {
@@ -591,7 +566,7 @@
         out_id: Uuid,
         t: &models::Identifier,
         in_id: Uuid,
-        name: &models::Type,
+        name: &models::Identifier,
         value: &models::JsonValue,
     ) -> Result<()> {
         let is_indexed = self.db_ref.indexed_properties.contains(name);
@@ -614,7 +589,7 @@
         out_id: Uuid,
         t: &models::Identifier,
         in_id: Uuid,
-        name: &models::Type,
+        name: &models::Identifier,
     ) -> Result<()> {
         if self.db_ref.indexed_properties.contains(name) {
             if let Some(value) = self.get(out_id, t, in_id, name)? {
@@ -646,9 +621,9 @@
         }
     }
 
-    fn key(&self, property_name: &models::Type, property_value: &models::JsonValue, vertex_id: Uuid) -> Vec<u8> {
+    fn key(&self, property_name: &models::Identifier, property_value: &models::JsonValue, vertex_id: Uuid) -> Vec<u8> {
         util::build(&[
-            util::Component::Type(property_name),
+            util::Component::Identifier(property_name),
             util::Component::JsonValue(property_value),
             util::Component::Uuid(vertex_id),
         ])
@@ -664,7 +639,7 @@
         filtered.map(move |item| -> VertexPropertyValueKey {
             let (k, _) = item;
             let mut cursor = Cursor::new(k);
-            let name = util::read_type(&mut cursor);
+            let name = util::read_identifier(&mut cursor);
             let value_hash = util::read_u64(&mut cursor);
             let vertex_id = util::read_uuid(&mut cursor);
             (name, value_hash, vertex_id)
@@ -673,9 +648,9 @@
 
     pub fn iterate_for_name(
         &'a self,
-        property_name: &models::Type,
+        property_name: &models::Identifier,
     ) -> impl Iterator<Item = VertexPropertyValueKey> + 'a {
-        let prefix = util::build(&[util::Component::Type(property_name)]);
+        let prefix = util::build(&[util::Component::Identifier(property_name)]);
         let iter = self
             .db_ref
             .db
@@ -685,11 +660,11 @@
 
     pub fn iterate_for_value(
         &'a self,
-        property_name: &models::Type,
+        property_name: &models::Identifier,
         property_value: &models::JsonValue,
     ) -> impl Iterator<Item = VertexPropertyValueKey> + 'a {
         let prefix = util::build(&[
-            util::Component::Type(property_name),
+            util::Component::Identifier(property_name),
             util::Component::JsonValue(property_value),
         ]);
         let iter = self
@@ -703,7 +678,7 @@
         &self,
         batch: &mut WriteBatch,
         vertex_id: Uuid,
-        property_name: &models::Type,
+        property_name: &models::Identifier,
         property_value: &models::JsonValue,
     ) {
         let key = self.key(property_name, property_value, vertex_id);
@@ -714,7 +689,7 @@
         &self,
         batch: &mut WriteBatch,
         vertex_id: Uuid,
-        property_name: &models::Type,
+        property_name: &models::Identifier,
         property_value: &models::JsonValue,
     ) {
         let key = self.key(property_name, property_value, vertex_id);
@@ -743,17 +718,17 @@
 
     fn key(
         &self,
-        property_name: &models::Type,
+        property_name: &models::Identifier,
         property_value: &models::JsonValue,
         out_id: Uuid,
-        t: &models::Type,
+        t: &models::Identifier,
         in_id: Uuid,
     ) -> Vec<u8> {
         util::build(&[
-            util::Component::Type(property_name),
+            util::Component::Identifier(property_name),
             util::Component::JsonValue(property_value),
             util::Component::Uuid(out_id),
-            util::Component::Type(t),
+            util::Component::Identifier(t),
             util::Component::Uuid(in_id),
         ])
     }
@@ -764,17 +739,20 @@
         filtered.map(move |item| -> EdgePropertyValueKey {
             let (k, _) = item;
             let mut cursor = Cursor::new(k);
-            let name = util::read_type(&mut cursor);
+            let name = util::read_identifier(&mut cursor);
             let value_hash = util::read_u64(&mut cursor);
             let out_id = util::read_uuid(&mut cursor);
-            let t = util::read_type(&mut cursor);
+            let t = util::read_identifier(&mut cursor);
             let in_id = util::read_uuid(&mut cursor);
             (name, value_hash, (out_id, t, in_id))
         })
     }
 
-    pub fn iterate_for_name(&'a self, property_name: &models::Type) -> impl Iterator<Item = EdgePropertyValueKey> + 'a {
-        let prefix = util::build(&[util::Component::Type(property_name)]);
+    pub fn iterate_for_name(
+        &'a self,
+        property_name: &models::Identifier,
+    ) -> impl Iterator<Item = EdgePropertyValueKey> + 'a {
+        let prefix = util::build(&[util::Component::Identifier(property_name)]);
         let iter = self
             .db_ref
             .db
@@ -784,11 +762,11 @@
 
     pub fn iterate_for_value(
         &'a self,
-        property_name: &models::Type,
+        property_name: &models::Identifier,
         property_value: &models::JsonValue,
     ) -> impl Iterator<Item = EdgePropertyValueKey> + 'a {
         let prefix = util::build(&[
-            util::Component::Type(property_name),
+            util::Component::Identifier(property_name),
             util::Component::JsonValue(property_value),
         ]);
         let iter = self
@@ -802,9 +780,9 @@
         &self,
         batch: &mut WriteBatch,
         out_id: Uuid,
-        t: &models::Type,
+        t: &models::Identifier,
         in_id: Uuid,
-        property_name: &models::Type,
+        property_name: &models::Identifier,
         property_value: &models::JsonValue,
     ) {
         let key = self.key(property_name, property_value, out_id, t, in_id);
@@ -815,9 +793,9 @@
         &self,
         batch: &mut WriteBatch,
         out_id: Uuid,
-        t: &models::Type,
+        t: &models::Identifier,
         in_id: Uuid,
-        property_name: &models::Type,
+        property_name: &models::Identifier,
         property_value: &models::JsonValue,
     ) {
         let key = self.key(property_name, property_value, out_id, t, in_id);
@@ -844,14 +822,14 @@
         }
     }
 
-    pub fn get_indexed_properties(&self) -> Result<HashSet<models::Type>> {
+    pub fn get_indexed_properties(&self) -> Result<HashSet<models::Identifier>> {
         match self.db.get_cf(self.cf, "indexed_properties")? {
             Some(value_bytes) => Ok(bincode::deserialize(&value_bytes)?),
             None => Ok(HashSet::default()),
         }
     }
 
-    pub fn set_indexed_properties(&self, batch: &mut WriteBatch, indices: &HashSet<models::Type>) -> Result<()> {
+    pub fn set_indexed_properties(&self, batch: &mut WriteBatch, indices: &HashSet<models::Identifier>) -> Result<()> {
         let value_bytes = bincode::serialize(&indices)?;
         batch.put_cf(self.cf, "indexed_properties", &value_bytes);
         Ok(())

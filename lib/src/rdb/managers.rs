use super::bytes::*;
use chrono::offset::Utc;
use chrono::DateTime;
use errors::Result;
use models;
use rocksdb::{ColumnFamily, DBIterator, Direction, IteratorMode, WriteBatch, DB};
use serde_json;
use serde_json::Value as JsonValue;
use std::io::Cursor;
use std::sync::Arc;
use std::u8;
use uuid::Uuid;
use std::ops::Deref;

pub type OwnedPropertyItem = ((Uuid, String), JsonValue);
pub type VertexItem = (Uuid, models::Type);
pub type EdgeRangeItem = (Uuid, models::Type, DateTime<Utc>, Uuid);
pub type EdgePropertyItem = ((Uuid, models::Type, Uuid, String), JsonValue);

<<<<<<< HEAD
fn json_serialize_value(value: &JsonValue) -> Result<Box<[u8]>> {
    let result = serde_json::to_vec(value)?;
    Ok(result.into_boxed_slice())
}

fn json_deserialize_value(value: &[u8]) -> Result<JsonValue> {
    let result = serde_json::from_slice(value)?;
    Ok(result)
}

fn get_json(db: &DB, cf: ColumnFamily, key: &[u8]) -> Result<Option<JsonValue>> {
    match db.get_cf(cf, key)? {
        Some(value_bytes) => Ok(Some(json_deserialize_value(&value_bytes)?)),
        None => Ok(None),
    }
}

fn take_while_prefixed(iterator: DBIterator, prefix: Box<[u8]>) -> impl Iterator<Item = (Box<[u8]>, Box<[u8]>)> {
=======
fn take_while_prefixed(iterator: DBIterator, prefix: Vec<u8>) -> impl Iterator<Item = (Box<[u8]>, Box<[u8]>)> {
>>>>>>> f98de631
    iterator.take_while(move |item| -> bool {
        let (ref k, _) = *item;
        k.starts_with(&prefix)
    })
}

pub struct VertexManager {
    pub db: Arc<DB>,
    pub cf: ColumnFamily,
}

impl VertexManager {
    pub fn new(db: Arc<DB>) -> Self {
        VertexManager {
            cf: db.cf_handle("vertices:v1").unwrap(),
            db,
        }
    }

<<<<<<< HEAD
    fn key(&self, id: Uuid) -> Box<[u8]> {
        build(&[Component::Uuid(id)])
=======
    fn key(&self, id: Uuid) -> Vec<u8> {
        build_key(&[KeyComponent::Uuid(id)])
>>>>>>> f98de631
    }

    pub fn exists(&self, id: Uuid) -> Result<bool> {
        Ok(self.db.get_cf(self.cf, &self.key(id))?.is_some())
    }

    pub fn get(&self, id: Uuid) -> Result<Option<models::Type>> {
        match self.db.get_cf(self.cf, &self.key(id))? {
            Some(value_bytes) => {
                let mut cursor = Cursor::new(value_bytes.deref());
                Ok(Some(read_type(&mut cursor)))
            },
            None => Ok(None),
        }
    }

    fn iterate(&self, iterator: DBIterator) -> Result<impl Iterator<Item = Result<VertexItem>>> {
        Ok(iterator.map(|item| -> Result<VertexItem> {
            let (k, v) = item;

            let id = {
                debug_assert_eq!(k.len(), 16);
                let mut cursor = Cursor::new(k);
                read_uuid(&mut cursor)
            };

<<<<<<< HEAD
            let mut cursor = Cursor::new(v);
            let t = read_type(&mut cursor);
            Ok((id, t))
=======
            let value: models::Type = bincode::deserialize(&v)?;
            Ok((id, value))
>>>>>>> f98de631
        }))
    }

    pub fn iterate_for_range(&self, id: Uuid) -> Result<impl Iterator<Item = Result<VertexItem>>> {
        let low_key = build(&[Component::Uuid(id)]);
        let iter = self
            .db
            .iterator_cf(self.cf, IteratorMode::From(&low_key, Direction::Forward))?;
        self.iterate(iter)
    }

    pub fn create(&self, batch: &mut WriteBatch, vertex: &models::Vertex) -> Result<()> {
        let key = self.key(vertex.id);
<<<<<<< HEAD
        batch.put_cf(self.cf, &key, vertex.t.0.as_bytes())?;
=======
        let value = bincode::serialize(&vertex.t, bincode::Infinite)?;
        batch.put_cf(self.cf, &key, &value)?;
>>>>>>> f98de631
        Ok(())
    }

    pub fn delete(&self, mut batch: &mut WriteBatch, id: Uuid) -> Result<()> {
        batch.delete_cf(self.cf, &self.key(id))?;

        let vertex_property_manager = VertexPropertyManager::new(self.db.clone());
        for item in vertex_property_manager.iterate_for_owner(id)? {
            let ((vertex_property_owner_id, vertex_property_name), _) = item?;
            vertex_property_manager.delete(&mut batch, vertex_property_owner_id, &vertex_property_name[..])?;
        }

        let edge_manager = EdgeManager::new(self.db.clone());

        {
            let edge_range_manager = EdgeRangeManager::new(self.db.clone());
            for item in edge_range_manager.iterate_for_owner(id)? {
                let (edge_range_outbound_id, edge_range_t, edge_range_update_datetime, edge_range_inbound_id) = item?;
                debug_assert_eq!(edge_range_outbound_id, id);
                edge_manager.delete(
                    &mut batch,
                    edge_range_outbound_id,
                    &edge_range_t,
                    edge_range_inbound_id,
                    edge_range_update_datetime,
                )?;
            }
        }

        {
            let reversed_edge_range_manager = EdgeRangeManager::new_reversed(self.db.clone());
            for item in reversed_edge_range_manager.iterate_for_owner(id)? {
                let (
                    reversed_edge_range_inbound_id,
                    reversed_edge_range_t,
                    reversed_edge_range_update_datetime,
                    reversed_edge_range_outbound_id,
                ) = item?;
                debug_assert_eq!(reversed_edge_range_inbound_id, id);
                edge_manager.delete(
                    &mut batch,
                    reversed_edge_range_outbound_id,
                    &reversed_edge_range_t,
                    reversed_edge_range_inbound_id,
                    reversed_edge_range_update_datetime,
                )?;
            }
        }

        Ok(())
    }
}

pub struct EdgeManager {
    pub db: Arc<DB>,
    pub cf: ColumnFamily,
}

impl EdgeManager {
    pub fn new(db: Arc<DB>) -> Self {
        EdgeManager {
            cf: db.cf_handle("edges:v1").unwrap(),
            db,
        }
    }

<<<<<<< HEAD
    fn key(&self, outbound_id: Uuid, t: &models::Type, inbound_id: Uuid) -> Box<[u8]> {
        build(&[
            Component::Uuid(outbound_id),
            Component::Type(t),
            Component::Uuid(inbound_id),
=======
    fn key(&self, outbound_id: Uuid, t: &models::Type, inbound_id: Uuid) -> Vec<u8> {
        build_key(&[
            KeyComponent::Uuid(outbound_id),
            KeyComponent::Type(t),
            KeyComponent::Uuid(inbound_id),
>>>>>>> f98de631
        ])
    }

    pub fn get(&self, outbound_id: Uuid, t: &models::Type, inbound_id: Uuid) -> Result<Option<DateTime<Utc>>> {
        match self.db.get_cf(self.cf, &self.key(outbound_id, t, inbound_id))? {
            Some(value_bytes) => {
                let mut cursor = Cursor::new(value_bytes.deref());
                Ok(Some(read_datetime(&mut cursor)))
            },
            None => Ok(None),
        }
    }

    pub fn set(
        &self,
        mut batch: &mut WriteBatch,
        outbound_id: Uuid,
        t: &models::Type,
        inbound_id: Uuid,
        new_update_datetime: DateTime<Utc>,
    ) -> Result<()> {
        let edge_range_manager = EdgeRangeManager::new(self.db.clone());
        let reversed_edge_range_manager = EdgeRangeManager::new_reversed(self.db.clone());

        if let Some(update_datetime) = self.get(outbound_id, t, inbound_id)? {
            edge_range_manager.delete(&mut batch, outbound_id, t, update_datetime, inbound_id)?;
            reversed_edge_range_manager.delete(&mut batch, inbound_id, t, update_datetime, outbound_id)?;
        }

        let key = self.key(outbound_id, t, inbound_id);
<<<<<<< HEAD
        batch.put_cf(self.cf, &key, &build(&[Component::DateTime(new_update_datetime)]))?;
=======
        let value = bincode::serialize(&new_update_datetime, bincode::Infinite)?;
        batch.put_cf(self.cf, &key, &value)?;

>>>>>>> f98de631
        edge_range_manager.set(&mut batch, outbound_id, t, new_update_datetime, inbound_id)?;
        reversed_edge_range_manager.set(&mut batch, inbound_id, t, new_update_datetime, outbound_id)?;
        Ok(())
    }

    pub fn delete(
        &self,
        mut batch: &mut WriteBatch,
        outbound_id: Uuid,
        t: &models::Type,
        inbound_id: Uuid,
        update_datetime: DateTime<Utc>,
    ) -> Result<()> {
        batch.delete_cf(self.cf, &self.key(outbound_id, t, inbound_id))?;

        let edge_range_manager = EdgeRangeManager::new(self.db.clone());
        edge_range_manager.delete(&mut batch, outbound_id, t, update_datetime, inbound_id)?;

        let reversed_edge_range_manager = EdgeRangeManager::new_reversed(self.db.clone());
        reversed_edge_range_manager.delete(&mut batch, inbound_id, t, update_datetime, outbound_id)?;

        let edge_property_manager = EdgePropertyManager::new(self.db.clone());
        for item in edge_property_manager.iterate_for_owner(outbound_id, t, inbound_id)? {
            let ((edge_property_outbound_id, edge_property_t, edge_property_inbound_id, edge_property_name), _) = item?;
            edge_property_manager.delete(
                &mut batch,
                edge_property_outbound_id,
                &edge_property_t,
                edge_property_inbound_id,
                &edge_property_name[..],
            )?;
        }

        Ok(())
    }
}

pub struct EdgeRangeManager {
    pub db: Arc<DB>,
    pub cf: ColumnFamily,
}

impl EdgeRangeManager {
    pub fn new(db: Arc<DB>) -> Self {
        EdgeRangeManager {
            cf: db.cf_handle("edge_ranges:v1").unwrap(),
            db,
        }
    }

    pub fn new_reversed(db: Arc<DB>) -> Self {
        EdgeRangeManager {
            cf: db.cf_handle("reversed_edge_ranges:v1").unwrap(),
            db,
        }
    }

<<<<<<< HEAD
    fn key(&self, first_id: Uuid, t: &models::Type, update_datetime: DateTime<Utc>, second_id: Uuid) -> Box<[u8]> {
        build(&[
            Component::Uuid(first_id),
            Component::Type(t),
            Component::DateTime(update_datetime),
            Component::Uuid(second_id),
=======
    fn key(&self, first_id: Uuid, t: &models::Type, update_datetime: DateTime<Utc>, second_id: Uuid) -> Vec<u8> {
        build_key(&[
            KeyComponent::Uuid(first_id),
            KeyComponent::Type(t),
            KeyComponent::DateTime(update_datetime),
            KeyComponent::Uuid(second_id),
>>>>>>> f98de631
        ])
    }

    fn iterate(&self, iterator: DBIterator, prefix: Vec<u8>) -> Result<impl Iterator<Item = Result<EdgeRangeItem>>> {
        let filtered = take_while_prefixed(iterator, prefix);

        Ok(filtered.map(move |item| -> Result<EdgeRangeItem> {
            let (k, _) = item;
            let mut cursor = Cursor::new(k);
            let first_id = read_uuid(&mut cursor);
            let t = read_type(&mut cursor);
            let update_datetime = read_datetime(&mut cursor);
            let second_id = read_uuid(&mut cursor);
            Ok((first_id, t, update_datetime, second_id))
        }))
    }

    pub fn iterate_for_range(
        &self,
        id: Uuid,
        t: Option<&models::Type>,
        high: Option<DateTime<Utc>>,
    ) -> Result<Box<dyn Iterator<Item = Result<EdgeRangeItem>>>> {
        match t {
            Some(t) => {
                let high = high.unwrap_or_else(|| *MAX_DATETIME);
                let prefix = build(&[Component::Uuid(id), Component::Type(t)]);
                let low_key = build(&[
                    Component::Uuid(id),
                    Component::Type(t),
                    Component::DateTime(high),
                ]);
                let iterator = self
                    .db
                    .iterator_cf(self.cf, IteratorMode::From(&low_key, Direction::Forward))?;
                Ok(Box::new(self.iterate(iterator, prefix)?))
            }
            None => {
                let prefix = build(&[Component::Uuid(id)]);
                let iterator = self
                    .db
                    .iterator_cf(self.cf, IteratorMode::From(&prefix, Direction::Forward))?;
                let mapped = self.iterate(iterator, prefix)?;

                if let Some(high) = high {
                    // We can filter out `update_datetime`s greater than
                    // `high` via key prefix filtering, so instead we handle
                    // it here - after the key has been deserialized.
                    let filtered = mapped.filter(move |item| {
                        if let Ok((_, _, update_datetime, _)) = *item {
                            update_datetime <= high
                        } else {
                            true
                        }
                    });

                    Ok(Box::new(filtered))
                } else {
                    Ok(Box::new(mapped))
                }
            }
        }
    }

    pub fn iterate_for_owner(&self, id: Uuid) -> Result<impl Iterator<Item = Result<EdgeRangeItem>>> {
        let prefix = build(&[Component::Uuid(id)]);
        let iterator = self
            .db
            .iterator_cf(self.cf, IteratorMode::From(&prefix, Direction::Forward))?;
        self.iterate(iterator, prefix)
    }

    pub fn set(
        &self,
        batch: &mut WriteBatch,
        first_id: Uuid,
        t: &models::Type,
        update_datetime: DateTime<Utc>,
        second_id: Uuid,
    ) -> Result<()> {
        let key = self.key(first_id, t, update_datetime, second_id);
        batch.put_cf(self.cf, &key, &[])?;
        Ok(())
    }

    pub fn delete(
        &self,
        batch: &mut WriteBatch,
        first_id: Uuid,
        t: &models::Type,
        update_datetime: DateTime<Utc>,
        second_id: Uuid,
    ) -> Result<()> {
        batch.delete_cf(self.cf, &self.key(first_id, t, update_datetime, second_id))?;
        Ok(())
    }
}

pub struct VertexPropertyManager {
    pub db: Arc<DB>,
    pub cf: ColumnFamily,
}

impl VertexPropertyManager {
    pub fn new(db: Arc<DB>) -> Self {
        VertexPropertyManager {
            cf: db.cf_handle("vertex_properties:v1").unwrap(),
            db,
        }
    }

<<<<<<< HEAD
    fn key(&self, vertex_id: Uuid, name: &str) -> Box<[u8]> {
        build(&[Component::Uuid(vertex_id), Component::UnsizedString(name)])
=======
    fn key(&self, vertex_id: Uuid, name: &str) -> Vec<u8> {
        build_key(&[KeyComponent::Uuid(vertex_id), KeyComponent::UnsizedString(name)])
>>>>>>> f98de631
    }

    pub fn iterate_for_owner(&self, vertex_id: Uuid) -> Result<impl Iterator<Item = Result<OwnedPropertyItem>>> {
        let prefix = build(&[Component::Uuid(vertex_id)]);
        let iterator = self
            .db
            .iterator_cf(self.cf, IteratorMode::From(&prefix, Direction::Forward))?;
        let filtered = take_while_prefixed(iterator, prefix);

        Ok(filtered.map(move |item| -> Result<OwnedPropertyItem> {
            let (k, v) = item;
            let mut cursor = Cursor::new(k);
            let owner_id = read_uuid(&mut cursor);
            debug_assert_eq!(vertex_id, owner_id);
            let name = read_unsized_string(&mut cursor);
            let value = serde_json::from_slice(&v)?;
            Ok(((owner_id, name), value))
        }))
    }

    pub fn get(&self, vertex_id: Uuid, name: &str) -> Result<Option<JsonValue>> {
        let key = self.key(vertex_id, name);

        match self.db.get_cf(self.cf, &key)? {
            Some(value_bytes) => Ok(Some(serde_json::from_slice(&value_bytes)?)),
            None => Ok(None),
        }
    }

    pub fn set(&self, batch: &mut WriteBatch, vertex_id: Uuid, name: &str, value: &JsonValue) -> Result<()> {
        let key = self.key(vertex_id, name);
        let value_json = serde_json::to_vec(value)?;
        batch.put_cf(self.cf, &key, &value_json)?;
        Ok(())
    }

    pub fn delete(&self, batch: &mut WriteBatch, vertex_id: Uuid, name: &str) -> Result<()> {
        batch.delete_cf(self.cf, &self.key(vertex_id, name))?;
        Ok(())
    }
}

pub struct EdgePropertyManager {
    pub db: Arc<DB>,
    pub cf: ColumnFamily,
}

impl EdgePropertyManager {
    pub fn new(db: Arc<DB>) -> Self {
        EdgePropertyManager {
            cf: db.cf_handle("edge_properties:v1").unwrap(),
            db,
        }
    }

<<<<<<< HEAD
    fn key(&self, outbound_id: Uuid, t: &models::Type, inbound_id: Uuid, name: &str) -> Box<[u8]> {
        build(&[
            Component::Uuid(outbound_id),
            Component::Type(t),
            Component::Uuid(inbound_id),
            Component::UnsizedString(name),
=======
    fn key(&self, outbound_id: Uuid, t: &models::Type, inbound_id: Uuid, name: &str) -> Vec<u8> {
        build_key(&[
            KeyComponent::Uuid(outbound_id),
            KeyComponent::Type(t),
            KeyComponent::Uuid(inbound_id),
            KeyComponent::UnsizedString(name),
>>>>>>> f98de631
        ])
    }

    pub fn iterate_for_owner<'a>(
        &self,
        outbound_id: Uuid,
        t: &'a models::Type,
        inbound_id: Uuid,
    ) -> Result<Box<dyn Iterator<Item = Result<EdgePropertyItem>> + 'a>> {
        let prefix = build(&[
            Component::Uuid(outbound_id),
            Component::Type(t),
            Component::Uuid(inbound_id),
        ]);

        let iterator = self
            .db
            .iterator_cf(self.cf, IteratorMode::From(&prefix, Direction::Forward))?;
        let filtered = take_while_prefixed(iterator, prefix);

        let mapped = filtered.map(move |item| -> Result<EdgePropertyItem> {
            let (k, v) = item;
            let mut cursor = Cursor::new(k);

            let edge_property_outbound_id = read_uuid(&mut cursor);
            debug_assert_eq!(edge_property_outbound_id, outbound_id);

            let edge_property_t = read_type(&mut cursor);
            debug_assert_eq!(&edge_property_t, t);

            let edge_property_inbound_id = read_uuid(&mut cursor);
            debug_assert_eq!(edge_property_inbound_id, inbound_id);

            let edge_property_name = read_unsized_string(&mut cursor);

            let value = serde_json::from_slice(&v)?;
            Ok((
                (
                    edge_property_outbound_id,
                    edge_property_t,
                    edge_property_inbound_id,
                    edge_property_name,
                ),
                value,
            ))
        });

        Ok(Box::new(mapped))
    }

    pub fn get(&self, outbound_id: Uuid, t: &models::Type, inbound_id: Uuid, name: &str) -> Result<Option<JsonValue>> {
        let key = self.key(outbound_id, t, inbound_id, name);

        match self.db.get_cf(self.cf, &key)? {
            Some(value_bytes) => Ok(Some(serde_json::from_slice(&value_bytes)?)),
            None => Ok(None),
        }
    }

    pub fn set(
        &self,
        batch: &mut WriteBatch,
        outbound_id: Uuid,
        t: &models::Type,
        inbound_id: Uuid,
        name: &str,
        value: &JsonValue,
    ) -> Result<()> {
        let key = self.key(outbound_id, t, inbound_id, name);
        let value_json = serde_json::to_vec(value)?;
        batch.put_cf(self.cf, &key, &value_json)?;
        Ok(())
    }

    pub fn delete(
        &self,
        batch: &mut WriteBatch,
        outbound_id: Uuid,
        t: &models::Type,
        inbound_id: Uuid,
        name: &str,
    ) -> Result<()> {
        batch.delete_cf(self.cf, &self.key(outbound_id, t, inbound_id, name))?;
        Ok(())
    }
}<|MERGE_RESOLUTION|>--- conflicted
+++ resolved
@@ -17,28 +17,7 @@
 pub type EdgeRangeItem = (Uuid, models::Type, DateTime<Utc>, Uuid);
 pub type EdgePropertyItem = ((Uuid, models::Type, Uuid, String), JsonValue);
 
-<<<<<<< HEAD
-fn json_serialize_value(value: &JsonValue) -> Result<Box<[u8]>> {
-    let result = serde_json::to_vec(value)?;
-    Ok(result.into_boxed_slice())
-}
-
-fn json_deserialize_value(value: &[u8]) -> Result<JsonValue> {
-    let result = serde_json::from_slice(value)?;
-    Ok(result)
-}
-
-fn get_json(db: &DB, cf: ColumnFamily, key: &[u8]) -> Result<Option<JsonValue>> {
-    match db.get_cf(cf, key)? {
-        Some(value_bytes) => Ok(Some(json_deserialize_value(&value_bytes)?)),
-        None => Ok(None),
-    }
-}
-
-fn take_while_prefixed(iterator: DBIterator, prefix: Box<[u8]>) -> impl Iterator<Item = (Box<[u8]>, Box<[u8]>)> {
-=======
 fn take_while_prefixed(iterator: DBIterator, prefix: Vec<u8>) -> impl Iterator<Item = (Box<[u8]>, Box<[u8]>)> {
->>>>>>> f98de631
     iterator.take_while(move |item| -> bool {
         let (ref k, _) = *item;
         k.starts_with(&prefix)
@@ -58,13 +37,8 @@
         }
     }
 
-<<<<<<< HEAD
-    fn key(&self, id: Uuid) -> Box<[u8]> {
+    fn key(&self, id: Uuid) -> Vec<u8> {
         build(&[Component::Uuid(id)])
-=======
-    fn key(&self, id: Uuid) -> Vec<u8> {
-        build_key(&[KeyComponent::Uuid(id)])
->>>>>>> f98de631
     }
 
     pub fn exists(&self, id: Uuid) -> Result<bool> {
@@ -91,14 +65,9 @@
                 read_uuid(&mut cursor)
             };
 
-<<<<<<< HEAD
             let mut cursor = Cursor::new(v);
             let t = read_type(&mut cursor);
             Ok((id, t))
-=======
-            let value: models::Type = bincode::deserialize(&v)?;
-            Ok((id, value))
->>>>>>> f98de631
         }))
     }
 
@@ -112,12 +81,7 @@
 
     pub fn create(&self, batch: &mut WriteBatch, vertex: &models::Vertex) -> Result<()> {
         let key = self.key(vertex.id);
-<<<<<<< HEAD
-        batch.put_cf(self.cf, &key, vertex.t.0.as_bytes())?;
-=======
-        let value = bincode::serialize(&vertex.t, bincode::Infinite)?;
-        batch.put_cf(self.cf, &key, &value)?;
->>>>>>> f98de631
+        batch.put_cf(self.cf, &key, &build(&[Component::Type(&vertex.t)]))?;
         Ok(())
     }
 
@@ -184,19 +148,11 @@
         }
     }
 
-<<<<<<< HEAD
-    fn key(&self, outbound_id: Uuid, t: &models::Type, inbound_id: Uuid) -> Box<[u8]> {
+    fn key(&self, outbound_id: Uuid, t: &models::Type, inbound_id: Uuid) -> Vec<u8> {
         build(&[
             Component::Uuid(outbound_id),
             Component::Type(t),
             Component::Uuid(inbound_id),
-=======
-    fn key(&self, outbound_id: Uuid, t: &models::Type, inbound_id: Uuid) -> Vec<u8> {
-        build_key(&[
-            KeyComponent::Uuid(outbound_id),
-            KeyComponent::Type(t),
-            KeyComponent::Uuid(inbound_id),
->>>>>>> f98de631
         ])
     }
 
@@ -227,13 +183,7 @@
         }
 
         let key = self.key(outbound_id, t, inbound_id);
-<<<<<<< HEAD
         batch.put_cf(self.cf, &key, &build(&[Component::DateTime(new_update_datetime)]))?;
-=======
-        let value = bincode::serialize(&new_update_datetime, bincode::Infinite)?;
-        batch.put_cf(self.cf, &key, &value)?;
-
->>>>>>> f98de631
         edge_range_manager.set(&mut batch, outbound_id, t, new_update_datetime, inbound_id)?;
         reversed_edge_range_manager.set(&mut batch, inbound_id, t, new_update_datetime, outbound_id)?;
         Ok(())
@@ -291,21 +241,12 @@
         }
     }
 
-<<<<<<< HEAD
-    fn key(&self, first_id: Uuid, t: &models::Type, update_datetime: DateTime<Utc>, second_id: Uuid) -> Box<[u8]> {
+    fn key(&self, first_id: Uuid, t: &models::Type, update_datetime: DateTime<Utc>, second_id: Uuid) -> Vec<u8> {
         build(&[
             Component::Uuid(first_id),
             Component::Type(t),
             Component::DateTime(update_datetime),
             Component::Uuid(second_id),
-=======
-    fn key(&self, first_id: Uuid, t: &models::Type, update_datetime: DateTime<Utc>, second_id: Uuid) -> Vec<u8> {
-        build_key(&[
-            KeyComponent::Uuid(first_id),
-            KeyComponent::Type(t),
-            KeyComponent::DateTime(update_datetime),
-            KeyComponent::Uuid(second_id),
->>>>>>> f98de631
         ])
     }
 
@@ -417,13 +358,8 @@
         }
     }
 
-<<<<<<< HEAD
-    fn key(&self, vertex_id: Uuid, name: &str) -> Box<[u8]> {
+    fn key(&self, vertex_id: Uuid, name: &str) -> Vec<u8> {
         build(&[Component::Uuid(vertex_id), Component::UnsizedString(name)])
-=======
-    fn key(&self, vertex_id: Uuid, name: &str) -> Vec<u8> {
-        build_key(&[KeyComponent::Uuid(vertex_id), KeyComponent::UnsizedString(name)])
->>>>>>> f98de631
     }
 
     pub fn iterate_for_owner(&self, vertex_id: Uuid) -> Result<impl Iterator<Item = Result<OwnedPropertyItem>>> {
@@ -479,21 +415,12 @@
         }
     }
 
-<<<<<<< HEAD
-    fn key(&self, outbound_id: Uuid, t: &models::Type, inbound_id: Uuid, name: &str) -> Box<[u8]> {
+    fn key(&self, outbound_id: Uuid, t: &models::Type, inbound_id: Uuid, name: &str) -> Vec<u8> {
         build(&[
             Component::Uuid(outbound_id),
             Component::Type(t),
             Component::Uuid(inbound_id),
             Component::UnsizedString(name),
-=======
-    fn key(&self, outbound_id: Uuid, t: &models::Type, inbound_id: Uuid, name: &str) -> Vec<u8> {
-        build_key(&[
-            KeyComponent::Uuid(outbound_id),
-            KeyComponent::Type(t),
-            KeyComponent::Uuid(inbound_id),
-            KeyComponent::UnsizedString(name),
->>>>>>> f98de631
         ])
     }
 

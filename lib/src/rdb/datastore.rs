use std::collections::{HashMap, HashSet};
use std::i32;
use std::path::Path;
use std::sync::{Arc, RwLock};
use std::u64;
use std::usize;

use super::managers::*;
use crate::errors::{Error, Result};
use crate::util::next_uuid;
use crate::{
    BulkInsertItem, Datastore, Edge, EdgeDirection, EdgeKey, EdgeProperties, EdgeProperty, EdgePropertyQuery,
<<<<<<< HEAD
    EdgeQuery, Identifier, NamedProperty, Transaction, Vertex, VertexProperties, VertexProperty, VertexPropertyQuery,
    VertexQuery,
=======
    EdgeQuery, JsonValue, NamedProperty, PropertyPresenceEdgeQuery, PropertyPresenceVertexQuery,
    PropertyValueEdgeQuery, PropertyValueVertexQuery, Transaction, Type, Vertex, VertexProperties, VertexProperty,
    VertexPropertyQuery, VertexQuery,
>>>>>>> 02d57a11
};

use chrono::offset::Utc;
use chrono::DateTime;
use rocksdb::{DBCompactionStyle, Options, WriteBatch, WriteOptions, DB};
use uuid::Uuid;

const CF_NAMES: [&str; 9] = [
    "vertices:v1",
    "edges:v1",
    "edge_ranges:v1",
    "reversed_edge_ranges:v1",
    "vertex_properties:v1",
    "edge_properties:v1",
    "vertex_property_values:v1",
    "edge_property_values:v1",
    "metadata:v1",
];

fn get_options(max_open_files: Option<i32>) -> Options {
    // Current tuning based off of the total ordered example, flash
    // storage example on
    // https://github.com/facebook/rocksdb/wiki/RocksDB-Tuning-Guide
    let mut opts = Options::default();
    opts.create_if_missing(true);
    opts.set_compaction_style(DBCompactionStyle::Level);
    opts.set_write_buffer_size(67_108_864); // 64mb
    opts.set_max_write_buffer_number(3);
    opts.set_target_file_size_base(67_108_864); // 64mb
    opts.set_level_zero_file_num_compaction_trigger(8);
    opts.set_level_zero_slowdown_writes_trigger(17);
    opts.set_level_zero_stop_writes_trigger(24);
    opts.set_num_levels(4);
    opts.set_max_bytes_for_level_base(536_870_912); // 512mb
    opts.set_max_bytes_for_level_multiplier(8.0);

    if let Some(max_open_files) = max_open_files {
        opts.set_max_open_files(max_open_files);
    }

    opts
}

fn guard_indexed_property(db_ref: DBRef<'_>, property: &Type) -> Result<()> {
    if !db_ref.indexed_properties.contains(property) {
        Err(Error::NotIndexed)
    } else {
        Ok(())
    }
}

fn vertices_from_property_value_iterator<'a>(
    db_ref: DBRef<'a>,
    iter: impl Iterator<Item = VertexPropertyValueKey> + 'a,
) -> Result<Vec<VertexItem>> {
    let vertex_manager = VertexManager::new(db_ref);

    let mut vertices = Vec::new();
    for (_, _, id) in iter {
        if let Some(t) = vertex_manager.get(id)? {
            vertices.push((id, t));
        }
    }

    Ok(vertices)
}

fn vertices_from_piped_property_query(
    db_ref: DBRef<'_>,
    inner_query: VertexQuery,
    property_query: VertexQuery,
    intersection: bool,
) -> Result<Vec<VertexItem>> {
    let mut piped_vertices_mapping: HashMap<Uuid, Type> =
        execute_vertex_query(db_ref, inner_query)?.into_iter().collect();
    let piped_vertices: HashSet<Uuid> = piped_vertices_mapping.keys().cloned().collect();

    let property_vertices: HashSet<Uuid> = {
        execute_vertex_query(db_ref, property_query)?
            .into_iter()
            .map(move |item| {
                let (id, _) = item;
                id
            })
            .collect()
    };

    let merged_vertices: Box<dyn Iterator<Item = &Uuid>> = if intersection {
        Box::new(piped_vertices.intersection(&property_vertices))
    } else {
        Box::new(piped_vertices.difference(&property_vertices))
    };

    Ok(merged_vertices
        .map(move |id| (*id, piped_vertices_mapping.remove(id).unwrap()))
        .collect())
}

fn edges_from_property_value_iterator<'a>(
    db_ref: DBRef<'a>,
    iter: impl Iterator<Item = EdgePropertyValueKey> + 'a,
) -> Result<Vec<EdgeRangeItem>> {
    let edge_manager = EdgeManager::new(db_ref);

    let mut edges = Vec::new();
    for (_, _, (out_id, t, in_id)) in iter {
        if let Some(dt) = edge_manager.get(out_id, &t, in_id)? {
            edges.push((out_id, t, dt, in_id));
        }
    }

    Ok(edges)
}

fn edges_from_piped_property_query(
    db_ref: DBRef<'_>,
    inner_query: EdgeQuery,
    property_query: EdgeQuery,
    intersection: bool,
) -> Result<Vec<EdgeRangeItem>> {
    let mut piped_edges_mapping: HashMap<EdgeKey, DateTime<Utc>> = execute_edge_query(db_ref, inner_query)?
        .into_iter()
        .map(move |item| {
            let (out_id, t, dt, in_id) = item;
            (EdgeKey::new(out_id, t, in_id), dt)
        })
        .collect();
    let piped_edges: HashSet<EdgeKey> = piped_edges_mapping.keys().cloned().collect();

    let property_edges: HashSet<EdgeKey> = {
        execute_edge_query(db_ref, property_query)?
            .into_iter()
            .map(move |item| {
                let (out_id, t, _, in_id) = item;
                EdgeKey::new(out_id, t, in_id)
            })
            .collect()
    };

    let merged_edges: Box<dyn Iterator<Item = &EdgeKey>> = if intersection {
        Box::new(piped_edges.intersection(&property_edges))
    } else {
        Box::new(piped_edges.difference(&property_edges))
    };

    Ok(merged_edges
        .map(move |key| {
            let dt = piped_edges_mapping.remove(key).unwrap();
            (key.outbound_id, key.t.clone(), dt, key.inbound_id)
        })
        .collect())
}

fn execute_vertex_query(db_ref: DBRef<'_>, q: VertexQuery) -> Result<Vec<VertexItem>> {
    match q {
        VertexQuery::Range(q) => {
            let vertex_manager = VertexManager::new(db_ref);

            let next_uuid = match q.start_id {
                Some(start_id) => {
                    match next_uuid(start_id) {
                        Ok(next_uuid) => next_uuid,
                        // If we get an error back, it's because
                        // `start_id` is the maximum possible value. We
                        // know that no vertices exist whose ID is greater
                        // than the maximum possible value, so just return
                        // an empty list.
                        Err(_) => return Ok(vec![]),
                    }
                }
                None => Uuid::default(),
            };

            let mut iter: Box<dyn Iterator<Item = Result<VertexItem>>> =
                Box::new(vertex_manager.iterate_for_range(next_uuid));

            if let Some(ref t) = q.t {
                iter = Box::new(iter.filter(move |item| match item {
                    Ok((_, v)) => v == t,
                    Err(_) => true,
                }));
            }

            let vertices: Result<Vec<VertexItem>> = iter.take(q.limit as usize).collect();
            vertices
        }
        VertexQuery::Specific(q) => {
            let vertex_manager = VertexManager::new(db_ref);

            let iter = q.ids.into_iter().map(move |id| match vertex_manager.get(id)? {
                Some(value) => Ok(Some((id, value))),
                None => Ok(None),
            });

            let iter = iter.filter_map(|item| match item {
                Err(err) => Some(Err(err)),
                Ok(Some(value)) => Some(Ok(value)),
                _ => None,
            });

            let vertices: Result<Vec<VertexItem>> = iter.collect();
            vertices
        }
        VertexQuery::Pipe(q) => {
            let vertex_manager = VertexManager::new(db_ref);
            let iter = execute_edge_query(db_ref, *q.inner)?.into_iter();
            let direction = q.direction;

            let iter = iter.map(move |(out_id, _, _, in_id)| {
                let id = match direction {
                    EdgeDirection::Outbound => out_id,
                    EdgeDirection::Inbound => in_id,
                };

                match vertex_manager.get(id)? {
                    Some(value) => Ok(Some((id, value))),
                    None => Ok(None),
                }
            });

            let iter = iter.filter_map(|item| match item {
                Err(err) => Some(Err(err)),
                Ok(Some(value)) => Some(Ok(value)),
                _ => None,
            });

            let mut iter: Box<dyn Iterator<Item = Result<VertexItem>>> = Box::new(iter);

            if let Some(ref t) = q.t {
                iter = Box::new(iter.filter(move |item| match item {
                    Ok((_, v)) => v == t,
                    Err(_) => true,
                }));
            }

            let vertices: Result<Vec<VertexItem>> = iter.take(q.limit as usize).collect();
            vertices
        }
        VertexQuery::PropertyPresence(q) => {
            guard_indexed_property(db_ref, &q.name)?;
            let vertex_property_value_manager = VertexPropertyValueManager::new(db_ref);
            let iter = vertex_property_value_manager.iterate_for_name(&q.name);
            vertices_from_property_value_iterator(db_ref, iter)
        }
        VertexQuery::PropertyValue(q) => {
            guard_indexed_property(db_ref, &q.name)?;
            let vertex_property_value_manager = VertexPropertyValueManager::new(db_ref);
            let iter = vertex_property_value_manager.iterate_for_value(&q.name, &q.value);
            vertices_from_property_value_iterator(db_ref, iter)
        }
        VertexQuery::PipePropertyPresence(q) => {
            guard_indexed_property(db_ref, &q.name)?;
            let property_query = PropertyPresenceVertexQuery::new(q.name).into();
            vertices_from_piped_property_query(db_ref, *q.inner, property_query, q.exists)
        }
        VertexQuery::PipePropertyValue(q) => {
            guard_indexed_property(db_ref, &q.name)?;
            let property_query = PropertyValueVertexQuery::new(q.name, q.value).into();
            vertices_from_piped_property_query(db_ref, *q.inner, property_query, q.equal)
        }
    }
}

fn execute_edge_query(db_ref: DBRef<'_>, q: EdgeQuery) -> Result<Vec<EdgeRangeItem>> {
    match q {
        EdgeQuery::Specific(q) => {
            let edge_manager = EdgeManager::new(db_ref);

            let iter = q.keys.into_iter().map(move |key| -> Result<Option<EdgeRangeItem>> {
                match edge_manager.get(key.outbound_id, &key.t, key.inbound_id)? {
                    Some(update_datetime) => {
                        Ok(Some((key.outbound_id, key.t.clone(), update_datetime, key.inbound_id)))
                    }
                    None => Ok(None),
                }
            });

            let iter = iter.filter_map(|item| match item {
                Err(err) => Some(Err(err)),
                Ok(Some(value)) => Some(Ok(value)),
                _ => None,
            });

            let edges: Result<Vec<EdgeRangeItem>> = iter.collect();
            edges
        }
        EdgeQuery::Pipe(q) => {
            let vertices = execute_vertex_query(db_ref, *q.inner)?;

            let edge_range_manager = match q.direction {
                EdgeDirection::Outbound => EdgeRangeManager::new(db_ref),
                EdgeDirection::Inbound => EdgeRangeManager::new_reversed(db_ref),
            };

            // Ideally we'd use iterators all the way down, but things
            // start breaking apart due to conditional expressions not
            // returning the same type signature, issues with `Result`s
            // and some of the iterators, etc. So at this point, we'll
            // just resort to building a vector.
            let mut edges: Vec<EdgeRangeItem> = Vec::new();

            for (id, _) in vertices.into_iter() {
                let edge_iterator = edge_range_manager.iterate_for_range(id, q.t.as_ref(), q.high)?;

                for item in edge_iterator {
                    let (edge_range_first_id, edge_range_t, edge_range_update_datetime, edge_range_second_id) = item?;

                    if let Some(low) = q.low {
                        if edge_range_update_datetime < low {
                            break;
                        }
                    }

                    edges.push(match q.direction {
                        EdgeDirection::Outbound => (
                            edge_range_first_id,
                            edge_range_t,
                            edge_range_update_datetime,
                            edge_range_second_id,
                        ),
                        EdgeDirection::Inbound => (
                            edge_range_second_id,
                            edge_range_t,
                            edge_range_update_datetime,
                            edge_range_first_id,
                        ),
                    });

                    if edges.len() == q.limit as usize {
                        break;
                    }
                }
            }

            Ok(edges)
        }
        EdgeQuery::PropertyPresence(q) => {
            guard_indexed_property(db_ref, &q.name)?;
            let edge_property_value_manager = EdgePropertyValueManager::new(db_ref);
            let iter = edge_property_value_manager.iterate_for_name(&q.name);
            edges_from_property_value_iterator(db_ref, iter)
        }
        EdgeQuery::PropertyValue(q) => {
            guard_indexed_property(db_ref, &q.name)?;
            let edge_property_value_manager = EdgePropertyValueManager::new(db_ref);
            let iter = edge_property_value_manager.iterate_for_value(&q.name, &q.value);
            edges_from_property_value_iterator(db_ref, iter)
        }
        EdgeQuery::PipePropertyPresence(q) => {
            guard_indexed_property(db_ref, &q.name)?;
            let property_query = PropertyPresenceEdgeQuery::new(q.name).into();
            edges_from_piped_property_query(db_ref, *q.inner, property_query, q.exists)
        }
        EdgeQuery::PipePropertyValue(q) => {
            guard_indexed_property(db_ref, &q.name)?;
            let property_query = PropertyValueEdgeQuery::new(q.name, q.value).into();
            edges_from_piped_property_query(db_ref, *q.inner, property_query, q.equal)
        }
    }
}

/// A datastore that is backed by rocksdb.
#[derive(Debug)]
pub struct RocksdbDatastore {
    db: Arc<DB>,
    indexed_properties: Arc<RwLock<HashSet<Type>>>,
}

impl RocksdbDatastore {
    /// Creates a new rocksdb datastore.
    ///
    /// # Arguments
    /// * `path`: The file path to the rocksdb database.
    /// * `max_open_files`: The maximum number of open files to have. If
    ///   `None`, the default will be used.
    pub fn new<P: AsRef<Path>>(path: P, max_open_files: Option<i32>) -> Result<RocksdbDatastore> {
        let opts = get_options(max_open_files);
        let path = path.as_ref();

        let db = match DB::open_cf(&opts, path, &CF_NAMES) {
            Ok(db) => db,
            Err(_) => {
                let mut db = DB::open(&opts, path)?;

                for cf_name in &CF_NAMES {
                    db.create_cf(cf_name, &opts)?;
                }

                db
            }
        };

        let metadata_manager = MetadataManager::new(&db);
        let indexed_properties = metadata_manager.get_indexed_properties()?;

        Ok(RocksdbDatastore {
            db: Arc::new(db),
            indexed_properties: Arc::new(RwLock::new(indexed_properties)),
        })
    }

    /// Runs a repair operation on the rocksdb database.
    ///
    /// # Arguments
    /// * `path`: The file path to the rocksdb database.
    /// * `max_open_files`: The maximum number of open files to have. If
    ///   `None`, the default will be used.
    pub fn repair<P: AsRef<Path>>(path: P, max_open_files: Option<i32>) -> Result<()> {
        let opts = get_options(max_open_files);
        DB::repair(&opts, path)?;
        Ok(())
    }
}

impl Datastore for RocksdbDatastore {
    type Trans = RocksdbTransaction;

    fn sync(&self) -> Result<()> {
        let db = self.db.clone();
        let indexed_properties = self.indexed_properties.read().unwrap();
        let db_ref = DBRef::new(&db, &indexed_properties);
        VertexManager::new(db_ref).compact();
        EdgeManager::new(db_ref).compact();
        EdgeRangeManager::new(db_ref).compact();
        EdgeRangeManager::new_reversed(db_ref).compact();
        VertexPropertyManager::new(db_ref).compact();
        EdgePropertyManager::new(db_ref).compact();
        VertexPropertyValueManager::new(db_ref).compact();
        EdgePropertyValueManager::new(db_ref).compact();
        MetadataManager::new(&db).compact();
        db.flush()?;
        Ok(())
    }

    // We override the default `bulk_insert` implementation because further
    // optimization can be done by using `WriteBatch`s.
    fn bulk_insert<I>(&self, items: I) -> Result<()>
    where
        I: Iterator<Item = BulkInsertItem>,
    {
        let db = self.db.clone();
        let indexed_properties = self.indexed_properties.read().unwrap();
        let db_ref = DBRef::new(&db, &indexed_properties);
        let vertex_manager = VertexManager::new(db_ref);
        let edge_manager = EdgeManager::new(db_ref);
        let vertex_property_manager = VertexPropertyManager::new(db_ref);
        let edge_property_manager = EdgePropertyManager::new(db_ref);
        let mut batch = WriteBatch::default();

        for item in items {
            match item {
                BulkInsertItem::Vertex(ref vertex) => {
                    vertex_manager.create(&mut batch, vertex)?;
                }
                BulkInsertItem::Edge(ref key) => {
                    edge_manager.set(&mut batch, key.outbound_id, &key.t, key.inbound_id, Utc::now())?;
                }
                BulkInsertItem::VertexProperty(id, ref name, ref value) => {
                    vertex_property_manager.set(&mut batch, id, name, value)?;
                }
                BulkInsertItem::EdgeProperty(ref key, ref name, ref value) => {
                    edge_property_manager.set(&mut batch, key.outbound_id, &key.t, key.inbound_id, name, value)?;
                }
            }
        }

        // NOTE: syncing and WAL are disabled for bulk inserts to maximize
        // performance
        let mut opts = WriteOptions::default();
        opts.set_sync(false);
        opts.disable_wal(true);
        self.db.write_opt(batch, &opts)?;

        Ok(())
    }

    fn transaction(&self) -> Result<Self::Trans> {
        Ok(RocksdbTransaction::new(
            self.db.clone(),
            self.indexed_properties.clone(),
        ))
    }

    fn index_property<T: Into<Type>>(&self, name: T) -> Result<()> {
        let name = name.into();

        let mut indexed_properties = self.indexed_properties.write().unwrap();
        if !indexed_properties.insert(name.clone()) {
            return Ok(());
        }

        let db = self.db.clone();
        let db_ref = DBRef::new(&db, &indexed_properties);
        let mut batch = WriteBatch::default();
        let vertex_manager = VertexManager::new(db_ref);
        let edge_range_manager = EdgeRangeManager::new(db_ref);
        let vertex_property_manager = VertexPropertyManager::new(db_ref);
        let edge_property_manager = EdgePropertyManager::new(db_ref);
        let vertex_property_value_manager = VertexPropertyValueManager::new(db_ref);
        let edge_property_value_manager = EdgePropertyValueManager::new(db_ref);
        let metadata_manager = MetadataManager::new(&db);
        metadata_manager.set_indexed_properties(&mut batch, &indexed_properties)?;

        for item in vertex_manager.iterate_for_range(Uuid::default()) {
            let (vertex_id, _) = item?;
            if let Some(property_value) = vertex_property_manager.get(vertex_id, &name)? {
                vertex_property_value_manager.set(&mut batch, vertex_id, &name, &property_value);
            }
        }

        for item in edge_range_manager.iterate_for_all() {
            let (out_id, t, _, in_id) = item?;
            if let Some(property_value) = edge_property_manager.get(out_id, &t, in_id, &name)? {
                edge_property_value_manager.set(&mut batch, out_id, &t, in_id, &name, &property_value);
            }
        }

        db.write(batch)?;
        Ok(())
    }
}

/// A transaction that is backed by rocksdb.
#[derive(Debug)]
pub struct RocksdbTransaction {
    db: Arc<DB>,
    indexed_properties: Arc<RwLock<HashSet<Type>>>,
}

impl RocksdbTransaction {
    fn new(db: Arc<DB>, indexed_properties: Arc<RwLock<HashSet<Type>>>) -> Self {
        RocksdbTransaction { db, indexed_properties }
    }
}

impl Transaction for RocksdbTransaction {
    fn create_vertex(&self, vertex: &Vertex) -> Result<bool> {
        let db = self.db.clone();
        let indexed_properties = self.indexed_properties.read().unwrap();
        let db_ref = DBRef::new(&db, &indexed_properties);
        let vertex_manager = VertexManager::new(db_ref);

        if vertex_manager.exists(vertex.id)? {
            Ok(false)
        } else {
            let mut batch = WriteBatch::default();
            vertex_manager.create(&mut batch, vertex)?;
            db.write(batch)?;
            Ok(true)
        }
    }

    fn get_vertices<Q: Into<VertexQuery>>(&self, q: Q) -> Result<Vec<Vertex>> {
        let db = self.db.clone();
        let indexed_properties = self.indexed_properties.read().unwrap();
        let db_ref = DBRef::new(&db, &indexed_properties);
        let iter = execute_vertex_query(db_ref, q.into())?.into_iter();

        let iter = iter.map(move |(id, t)| {
            let vertex = Vertex::with_id(id, t);
            Ok(vertex)
        });

        iter.collect()
    }

    fn delete_vertices<Q: Into<VertexQuery>>(&self, q: Q) -> Result<()> {
        let db = self.db.clone();
        let indexed_properties = self.indexed_properties.read().unwrap();
        let db_ref = DBRef::new(&db, &indexed_properties);
        let iter = execute_vertex_query(db_ref, q.into())?.into_iter();
        let vertex_manager = VertexManager::new(db_ref);
        let mut batch = WriteBatch::default();

        for (id, _) in iter {
            vertex_manager.delete(&mut batch, id)?;
        }

        db.write(batch)?;
        Ok(())
    }

    fn get_vertex_count(&self) -> Result<u64> {
        let db = self.db.clone();
        let indexed_properties = self.indexed_properties.read().unwrap();
        let db_ref = DBRef::new(&db, &indexed_properties);
        let vertex_manager = VertexManager::new(db_ref);
        let iterator = vertex_manager.iterate_for_range(Uuid::default());
        Ok(iterator.count() as u64)
    }

    fn create_edge(&self, key: &EdgeKey) -> Result<bool> {
        let db = self.db.clone();
        let indexed_properties = self.indexed_properties.read().unwrap();
        let db_ref = DBRef::new(&db, &indexed_properties);
        let vertex_manager = VertexManager::new(db_ref);

        if !vertex_manager.exists(key.outbound_id)? || !vertex_manager.exists(key.inbound_id)? {
            Ok(false)
        } else {
            let edge_manager = EdgeManager::new(db_ref);
            let mut batch = WriteBatch::default();
            edge_manager.set(&mut batch, key.outbound_id, &key.t, key.inbound_id, Utc::now())?;
            db.write(batch)?;
            Ok(true)
        }
    }

    fn get_edges<Q: Into<EdgeQuery>>(&self, q: Q) -> Result<Vec<Edge>> {
        let db = self.db.clone();
        let indexed_properties = self.indexed_properties.read().unwrap();
        let db_ref = DBRef::new(&db, &indexed_properties);
        let iter = execute_edge_query(db_ref, q.into())?.into_iter();

        let iter = iter.map(move |(out_id, t, update_datetime, in_id)| {
            let key = EdgeKey::new(out_id, t, in_id);
            let edge = Edge::new(key, update_datetime);
            Ok(edge)
        });

        iter.collect()
    }

    fn delete_edges<Q: Into<EdgeQuery>>(&self, q: Q) -> Result<()> {
        let db = self.db.clone();
        let indexed_properties = self.indexed_properties.read().unwrap();
        let db_ref = DBRef::new(&db, &indexed_properties);
        let edge_manager = EdgeManager::new(db_ref);
        let vertex_manager = VertexManager::new(db_ref);
        let iter = execute_edge_query(db_ref, q.into())?;
        let mut batch = WriteBatch::default();

        for (out_id, t, update_datetime, in_id) in iter {
            if vertex_manager.get(out_id)?.is_some() {
                edge_manager.delete(&mut batch, out_id, &t, in_id, update_datetime)?;
            };
        }

        db.write(batch)?;
        Ok(())
    }

    fn get_edge_count(&self, id: Uuid, t: Option<&Identifier>, direction: EdgeDirection) -> Result<u64> {
        let db = self.db.clone();
        let indexed_properties = self.indexed_properties.read().unwrap();
        let db_ref = DBRef::new(&db, &indexed_properties);

        let edge_range_manager = match direction {
            EdgeDirection::Outbound => EdgeRangeManager::new(db_ref),
            EdgeDirection::Inbound => EdgeRangeManager::new_reversed(db_ref),
        };

        let count = edge_range_manager.iterate_for_range(id, t, None)?.count();

        Ok(count as u64)
    }

    fn get_vertex_properties(&self, q: VertexPropertyQuery) -> Result<Vec<VertexProperty>> {
        let db = self.db.clone();
        let indexed_properties = self.indexed_properties.read().unwrap();
        let db_ref = DBRef::new(&db, &indexed_properties);
        let manager = VertexPropertyManager::new(db_ref);
        let mut properties = Vec::new();

        for (id, _) in execute_vertex_query(db_ref, q.inner)?.into_iter() {
            let value = manager.get(id, &q.name)?;

            if let Some(value) = value {
                properties.push(VertexProperty::new(id, value));
            }
        }

        Ok(properties)
    }

    fn get_all_vertex_properties<Q: Into<VertexQuery>>(&self, q: Q) -> Result<Vec<VertexProperties>> {
        let db = self.db.clone();
        let indexed_properties = self.indexed_properties.read().unwrap();
        let db_ref = DBRef::new(&db, &indexed_properties);
        let iter = execute_vertex_query(db_ref, q.into())?.into_iter();
        let manager = VertexPropertyManager::new(db_ref);

        let iter = iter.map(move |(id, t)| {
            let vertex = Vertex::with_id(id, t);

            let it = manager.iterate_for_owner(id)?;
            let props: Result<Vec<_>> = it.collect();
            let props_iter = props?.into_iter();
            let props = props_iter
                .map(|((_, name), value)| NamedProperty::new(name, value))
                .collect();

            Ok(VertexProperties::new(vertex, props))
        });

        iter.collect()
    }

    fn set_vertex_properties(&self, q: VertexPropertyQuery, value: &JsonValue) -> Result<()> {
        let db = self.db.clone();
        let indexed_properties = self.indexed_properties.read().unwrap();
        let db_ref = DBRef::new(&db, &indexed_properties);
        let manager = VertexPropertyManager::new(db_ref);
        let mut batch = WriteBatch::default();

        for (id, _) in execute_vertex_query(db_ref, q.inner)?.into_iter() {
            manager.set(&mut batch, id, &q.name, value)?;
        }

        db.write(batch)?;
        Ok(())
    }

    fn delete_vertex_properties(&self, q: VertexPropertyQuery) -> Result<()> {
        let db = self.db.clone();
        let indexed_properties = self.indexed_properties.read().unwrap();
        let db_ref = DBRef::new(&db, &indexed_properties);
        let manager = VertexPropertyManager::new(db_ref);
        let mut batch = WriteBatch::default();

        for (id, _) in execute_vertex_query(db_ref, q.inner)?.into_iter() {
            manager.delete(&mut batch, id, &q.name)?;
        }

        db.write(batch)?;
        Ok(())
    }

    fn get_edge_properties(&self, q: EdgePropertyQuery) -> Result<Vec<EdgeProperty>> {
        let db = self.db.clone();
        let indexed_properties = self.indexed_properties.read().unwrap();
        let db_ref = DBRef::new(&db, &indexed_properties);
        let manager = EdgePropertyManager::new(db_ref);
        let mut properties = Vec::new();

        for (out_id, t, _, in_id) in execute_edge_query(db_ref, q.inner)?.into_iter() {
            let value = manager.get(out_id, &t, in_id, &q.name)?;

            if let Some(value) = value {
                let key = EdgeKey::new(out_id, t, in_id);
                properties.push(EdgeProperty::new(key, value));
            }
        }

        Ok(properties)
    }

    fn get_all_edge_properties<Q: Into<EdgeQuery>>(&self, q: Q) -> Result<Vec<EdgeProperties>> {
        let db = self.db.clone();
        let indexed_properties = self.indexed_properties.read().unwrap();
        let db_ref = DBRef::new(&db, &indexed_properties);
        let iter = execute_edge_query(db_ref, q.into())?.into_iter();
        let manager = EdgePropertyManager::new(db_ref);

        let iter = iter.map(move |(out_id, t, time, in_id)| {
            let edge = Edge::new(EdgeKey::new(out_id, t.clone(), in_id), time);
            let it = manager.iterate_for_owner(out_id, &t, in_id)?;
            let props: Result<Vec<_>> = it.collect();
            let props_iter = props?.into_iter();
            let props = props_iter
                .map(|((_, _, _, name), value)| NamedProperty::new(name, value))
                .collect();

            Ok(EdgeProperties::new(edge, props))
        });

        iter.collect()
    }

    fn set_edge_properties(&self, q: EdgePropertyQuery, value: &JsonValue) -> Result<()> {
        let db = self.db.clone();
        let indexed_properties = self.indexed_properties.read().unwrap();
        let db_ref = DBRef::new(&db, &indexed_properties);
        let manager = EdgePropertyManager::new(db_ref);
        let mut batch = WriteBatch::default();

        for (out_id, t, _, in_id) in execute_edge_query(db_ref, q.inner)?.into_iter() {
            manager.set(&mut batch, out_id, &t, in_id, &q.name, value)?;
        }

        db.write(batch)?;
        Ok(())
    }

    fn delete_edge_properties(&self, q: EdgePropertyQuery) -> Result<()> {
        let db = self.db.clone();
        let indexed_properties = self.indexed_properties.read().unwrap();
        let db_ref = DBRef::new(&db, &indexed_properties);
        let manager = EdgePropertyManager::new(db_ref);
        let mut batch = WriteBatch::default();

        for (out_id, t, _, in_id) in execute_edge_query(db_ref, q.inner)?.into_iter() {
            manager.delete(&mut batch, out_id, &t, in_id, &q.name)?;
        }

        db.write(batch)?;
        Ok(())
    }
}<|MERGE_RESOLUTION|>--- conflicted
+++ resolved
@@ -10,14 +10,9 @@
 use crate::util::next_uuid;
 use crate::{
     BulkInsertItem, Datastore, Edge, EdgeDirection, EdgeKey, EdgeProperties, EdgeProperty, EdgePropertyQuery,
-<<<<<<< HEAD
-    EdgeQuery, Identifier, NamedProperty, Transaction, Vertex, VertexProperties, VertexProperty, VertexPropertyQuery,
-    VertexQuery,
-=======
-    EdgeQuery, JsonValue, NamedProperty, PropertyPresenceEdgeQuery, PropertyPresenceVertexQuery,
-    PropertyValueEdgeQuery, PropertyValueVertexQuery, Transaction, Type, Vertex, VertexProperties, VertexProperty,
+    EdgeQuery, Identifier, JsonValue, NamedProperty, PropertyPresenceEdgeQuery, PropertyPresenceVertexQuery,
+    PropertyValueEdgeQuery, PropertyValueVertexQuery, Transaction, Vertex, VertexProperties, VertexProperty,
     VertexPropertyQuery, VertexQuery,
->>>>>>> 02d57a11
 };
 
 use chrono::offset::Utc;
@@ -61,7 +56,7 @@
     opts
 }
 
-fn guard_indexed_property(db_ref: DBRef<'_>, property: &Type) -> Result<()> {
+fn guard_indexed_property(db_ref: DBRef<'_>, property: &Identifier) -> Result<()> {
     if !db_ref.indexed_properties.contains(property) {
         Err(Error::NotIndexed)
     } else {
@@ -91,7 +86,7 @@
     property_query: VertexQuery,
     intersection: bool,
 ) -> Result<Vec<VertexItem>> {
-    let mut piped_vertices_mapping: HashMap<Uuid, Type> =
+    let mut piped_vertices_mapping: HashMap<Uuid, Identifier> =
         execute_vertex_query(db_ref, inner_query)?.into_iter().collect();
     let piped_vertices: HashSet<Uuid> = piped_vertices_mapping.keys().cloned().collect();
 
@@ -383,7 +378,7 @@
 #[derive(Debug)]
 pub struct RocksdbDatastore {
     db: Arc<DB>,
-    indexed_properties: Arc<RwLock<HashSet<Type>>>,
+    indexed_properties: Arc<RwLock<HashSet<Identifier>>>,
 }
 
 impl RocksdbDatastore {
@@ -501,7 +496,7 @@
         ))
     }
 
-    fn index_property<T: Into<Type>>(&self, name: T) -> Result<()> {
+    fn index_property<T: Into<Identifier>>(&self, name: T) -> Result<()> {
         let name = name.into();
 
         let mut indexed_properties = self.indexed_properties.write().unwrap();
@@ -544,11 +539,11 @@
 #[derive(Debug)]
 pub struct RocksdbTransaction {
     db: Arc<DB>,
-    indexed_properties: Arc<RwLock<HashSet<Type>>>,
+    indexed_properties: Arc<RwLock<HashSet<Identifier>>>,
 }
 
 impl RocksdbTransaction {
-    fn new(db: Arc<DB>, indexed_properties: Arc<RwLock<HashSet<Type>>>) -> Self {
+    fn new(db: Arc<DB>, indexed_properties: Arc<RwLock<HashSet<Identifier>>>) -> Self {
         RocksdbTransaction { db, indexed_properties }
     }
 }

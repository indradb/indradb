use crate::{
    BulkInsertItem, Datastore, EdgeKey, EdgeQueryExt, Identifier, SpecificEdgeQuery, SpecificVertexQuery, Vertex,
    VertexQueryExt,
};

use chrono::offset::Utc;
use chrono::Timelike;

pub fn should_bulk_insert<D: Datastore>(datastore: &D) {
    let vertex_t = Identifier::new("test_vertex_type").unwrap();
    let outbound_v = Vertex::new(vertex_t.clone());
    let inbound_v = Vertex::new(vertex_t);

    let items = vec![
        BulkInsertItem::Vertex(outbound_v.clone()),
        BulkInsertItem::Vertex(inbound_v.clone()),
    ];

    datastore.bulk_insert(items).unwrap();

    // Record the start and end time. Round off the the nanoseconds off the
    // start time, since some implementations may not have that level of
    // accuracy.
    let start_time = Utc::now().with_nanosecond(0).unwrap();
    let edge_t = Identifier::new("test_edge_type").unwrap();
    let key = EdgeKey::new(outbound_v.id, edge_t.clone(), inbound_v.id);

    let items = vec![
        BulkInsertItem::Edge(key.clone()),
        BulkInsertItem::VertexProperty(
            outbound_v.id,
            Identifier::new("vertex_property_name").unwrap(),
            serde_json::Value::String("vertex_property_value".to_string()),
        ),
        BulkInsertItem::EdgeProperty(
            key.clone(),
            Identifier::new("edge_property_name").unwrap(),
            serde_json::Value::String("edge_property_value".to_string()),
        ),
    ];

    datastore.bulk_insert(items).unwrap();

    let end_time = Utc::now();

<<<<<<< HEAD
    let trans = datastore.transaction().unwrap();
    let vertices = trans
=======
    let vertices = datastore
>>>>>>> d5afaa61
        .get_vertices(SpecificVertexQuery::new(vec![outbound_v.id, inbound_v.id]).into())
        .unwrap();

    assert_eq!(vertices.len(), 2);
    assert_eq!(vertices[0].id, outbound_v.id);
    assert_eq!(vertices[0].t, outbound_v.t);
    assert_eq!(vertices[1].id, inbound_v.id);
    assert_eq!(vertices[1].t, inbound_v.t);

<<<<<<< HEAD
    let edges = trans.get_edges(SpecificEdgeQuery::single(key.clone()).into()).unwrap();
=======
    let edges = datastore
        .get_edges(SpecificEdgeQuery::single(key.clone()).into())
        .unwrap();
>>>>>>> d5afaa61

    assert_eq!(edges.len(), 1);
    assert_eq!(edges[0].key.outbound_id, outbound_v.id);
    assert_eq!(edges[0].key.t, edge_t);
    assert_eq!(edges[0].key.inbound_id, inbound_v.id);
    assert!(edges[0].created_datetime >= start_time);
    assert!(edges[0].created_datetime <= end_time);

    let vertex_properties = datastore
        .get_vertex_properties(
            SpecificVertexQuery::single(outbound_v.id).property(Identifier::new("vertex_property_name").unwrap()),
        )
        .unwrap();

    assert_eq!(vertex_properties.len(), 1);
    assert_eq!(vertex_properties[0].id, outbound_v.id);
    assert_eq!(
        vertex_properties[0].value,
        serde_json::Value::String("vertex_property_value".to_string())
    );

    let edge_properties = datastore
        .get_edge_properties(
            SpecificEdgeQuery::single(key.clone()).property(Identifier::new("edge_property_name").unwrap()),
        )
        .unwrap();

    assert_eq!(edge_properties.len(), 1);
    assert_eq!(edge_properties[0].key, key);
    assert_eq!(
        edge_properties[0].value,
        serde_json::Value::String("edge_property_value".to_string())
    );
}

// Bulk insert allows for redundant vertex insertion
pub fn should_bulk_insert_a_redundant_vertex<D: Datastore>(datastore: &D) {
    let vertex_t = Identifier::new("test_vertex_type").unwrap();
    let vertex = Vertex::new(vertex_t);

    assert!(datastore.create_vertex(&vertex).unwrap());

    let items = vec![BulkInsertItem::Vertex(vertex)];
    assert!(datastore.bulk_insert(items).is_ok());
}

// As an optimization, bulk insert does not verify that the vertices
// associated with an inserted edge exist; this verifies that
pub fn should_bulk_insert_an_invalid_edge<D: Datastore>(datastore: &D) {
    let vertex_t = Identifier::new("test_vertex_type").unwrap();
    let v1 = Vertex::new(vertex_t.clone());
    let v2 = Vertex::new(vertex_t);

    assert!(datastore.create_vertex(&v1).unwrap());

    let edge_t = Identifier::new("test_edge_type").unwrap();

    let items = vec![BulkInsertItem::Edge(EdgeKey::new(v1.id, edge_t.clone(), v2.id))];
    assert!(datastore.bulk_insert(items).is_ok());
    let items = vec![BulkInsertItem::Edge(EdgeKey::new(v2.id, edge_t, v1.id))];
    assert!(datastore.bulk_insert(items).is_ok());
}<|MERGE_RESOLUTION|>--- conflicted
+++ resolved
@@ -43,12 +43,7 @@
 
     let end_time = Utc::now();
 
-<<<<<<< HEAD
-    let trans = datastore.transaction().unwrap();
-    let vertices = trans
-=======
     let vertices = datastore
->>>>>>> d5afaa61
         .get_vertices(SpecificVertexQuery::new(vec![outbound_v.id, inbound_v.id]).into())
         .unwrap();
 
@@ -58,13 +53,9 @@
     assert_eq!(vertices[1].id, inbound_v.id);
     assert_eq!(vertices[1].t, inbound_v.t);
 
-<<<<<<< HEAD
-    let edges = trans.get_edges(SpecificEdgeQuery::single(key.clone()).into()).unwrap();
-=======
     let edges = datastore
         .get_edges(SpecificEdgeQuery::single(key.clone()).into())
         .unwrap();
->>>>>>> d5afaa61
 
     assert_eq!(edges.len(), 1);
     assert_eq!(edges[0].key.outbound_id, outbound_v.id);

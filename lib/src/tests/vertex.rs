--- conflicted
+++ resolved
@@ -13,11 +13,7 @@
 pub fn should_get_range_vertices<D: Datastore>(datastore: &D) {
     let mut inserted_ids = create_vertices(datastore);
 
-<<<<<<< HEAD
-    let range = trans.get_vertices(RangeVertexQuery::new().into()).unwrap();
-=======
     let range = datastore.get_vertices(RangeVertexQuery::new().into()).unwrap();
->>>>>>> d5afaa61
 
     assert!(range.len() >= 5);
 
@@ -34,19 +30,6 @@
     }
 }
 
-<<<<<<< HEAD
-pub fn should_get_no_vertices_with_zero_limit<D: Datastore>(datastore: &mut D) {
-    let trans = datastore.transaction().unwrap();
-    create_vertices(&trans);
-    let range = trans.get_vertices(RangeVertexQuery::new().limit(0).into()).unwrap();
-    assert_eq!(range.len(), 0);
-}
-
-pub fn should_get_range_vertices_out_of_range<D: Datastore>(datastore: &mut D) {
-    let trans = datastore.transaction().unwrap();
-    create_vertices(&trans);
-    let range = trans
-=======
 pub fn should_get_no_vertices_with_zero_limit<D: Datastore>(datastore: &D) {
     create_vertices(datastore);
     let range = datastore.get_vertices(RangeVertexQuery::new().limit(0).into()).unwrap();
@@ -56,7 +39,6 @@
 pub fn should_get_range_vertices_out_of_range<D: Datastore>(datastore: &D) {
     create_vertices(datastore);
     let range = datastore
->>>>>>> d5afaa61
         .get_vertices(
             RangeVertexQuery::new()
                 .start_id(Uuid::parse_str("FFFFFFFFFFFFFFFFFFFFFFFFFFFFFFFF").unwrap())
@@ -68,13 +50,8 @@
 
 pub fn should_get_no_vertices_with_type_filter<D: Datastore>(datastore: &D) {
     let type_filter = models::Identifier::new("foo").unwrap();
-<<<<<<< HEAD
-    create_vertices(&trans);
-    let range = trans
-=======
     create_vertices(datastore);
     let range = datastore
->>>>>>> d5afaa61
         .get_vertices(RangeVertexQuery::new().t(type_filter).into())
         .unwrap();
     assert_eq!(range.len(), 0);
@@ -83,13 +60,8 @@
 pub fn should_get_single_vertex<D: Datastore>(datastore: &D) {
     let vertex_t = models::Identifier::new("test_vertex_type").unwrap();
     let vertex = models::Vertex::new(vertex_t);
-<<<<<<< HEAD
-    trans.create_vertex(&vertex).unwrap();
-    let range = trans
-=======
     datastore.create_vertex(&vertex).unwrap();
     let range = datastore
->>>>>>> d5afaa61
         .get_vertices(SpecificVertexQuery::single(vertex.id).into())
         .unwrap();
     assert_eq!(range.len(), 1);
@@ -100,30 +72,17 @@
 pub fn should_get_single_vertex_nonexisting<D: Datastore>(datastore: &D) {
     let vertex_t = models::Identifier::new("test_vertex_type").unwrap();
     let vertex = models::Vertex::new(vertex_t);
-<<<<<<< HEAD
-    trans.create_vertex(&vertex).unwrap();
-    let range = trans
-=======
     datastore.create_vertex(&vertex).unwrap();
     let range = datastore
->>>>>>> d5afaa61
         .get_vertices(SpecificVertexQuery::single(Uuid::default()).into())
         .unwrap();
     assert_eq!(range.len(), 0);
 }
 
-<<<<<<< HEAD
-pub fn should_get_vertices<D: Datastore>(datastore: &mut D) {
-    let trans = datastore.transaction().unwrap();
-    let mut inserted_ids = create_vertices(&trans);
-
-    let range = trans
-=======
 pub fn should_get_vertices<D: Datastore>(datastore: &D) {
     let mut inserted_ids = create_vertices(datastore);
 
     let range = datastore
->>>>>>> d5afaa61
         .get_vertices(
             SpecificVertexQuery::new(vec![inserted_ids[0], inserted_ids[1], inserted_ids[2], Uuid::default()]).into(),
         )
@@ -159,11 +118,7 @@
         .t(edge_t.clone())
         .inbound()
         .limit(1);
-<<<<<<< HEAD
-    let range = trans.get_vertices(query_1.clone().into()).unwrap();
-=======
     let range = datastore.get_vertices(query_1.clone().into()).unwrap();
->>>>>>> d5afaa61
     assert_eq!(range.len(), 1);
     assert_eq!(range[0].id, inserted_id);
 
@@ -175,11 +130,7 @@
         .inbound()
         .limit(1)
         .t(models::Identifier::new("test_inbound_vertex_type").unwrap());
-<<<<<<< HEAD
-    let range = trans.get_vertices(query_2.into()).unwrap();
-=======
     let range = datastore.get_vertices(query_2.into()).unwrap();
->>>>>>> d5afaa61
     assert_eq!(range.len(), 1);
     assert_eq!(range[0].id, inserted_id);
 
@@ -191,20 +142,12 @@
         .inbound()
         .limit(1)
         .t(models::Identifier::new("foo").unwrap());
-<<<<<<< HEAD
-    let range = trans.get_vertices(query_3.into()).unwrap();
-=======
     let range = datastore.get_vertices(query_3.into()).unwrap();
->>>>>>> d5afaa61
     assert_eq!(range.len(), 0);
 
     // This query should get `v`
     let query_4 = query_1.inbound().limit(1).t(edge_t).outbound().limit(1);
-<<<<<<< HEAD
-    let range = trans.get_vertices(query_4.into()).unwrap();
-=======
     let range = datastore.get_vertices(query_4.into()).unwrap();
->>>>>>> d5afaa61
     assert_eq!(range.len(), 1);
     assert_eq!(range[0], v);
 }
@@ -218,13 +161,8 @@
             serde_json::Value::Bool(true),
         )
         .unwrap();
-<<<<<<< HEAD
-    trans.delete_vertices(q.clone().into()).unwrap();
-    let v = trans.get_vertices(q.into()).unwrap();
-=======
     datastore.delete_vertices(q.clone().into()).unwrap();
     let v = datastore.get_vertices(q.into()).unwrap();
->>>>>>> d5afaa61
     assert_eq!(v.len(), 0);
     let t = models::Identifier::new("test_edge_type").unwrap();
     let count = datastore
@@ -237,13 +175,8 @@
     let (_, inbound_ids) = create_edges(datastore);
     let inbound_id = inbound_ids[0];
     let q = SpecificVertexQuery::single(inbound_id);
-<<<<<<< HEAD
-    trans.delete_vertices(q.clone().into()).unwrap();
-    let v = trans.get_vertices(q.into()).unwrap();
-=======
     datastore.delete_vertices(q.clone().into()).unwrap();
     let v = datastore.get_vertices(q.into()).unwrap();
->>>>>>> d5afaa61
     assert_eq!(v.len(), 0);
     let t = models::Identifier::new("test_edge_type").unwrap();
     let count = datastore
@@ -252,14 +185,8 @@
     assert_eq!(count, 0);
 }
 
-<<<<<<< HEAD
-pub fn should_not_delete_an_invalid_vertex<D: Datastore>(datastore: &mut D) {
-    let trans = datastore.transaction().unwrap();
-    trans
-=======
 pub fn should_not_delete_an_invalid_vertex<D: Datastore>(datastore: &D) {
     datastore
->>>>>>> d5afaa61
         .delete_vertices(SpecificVertexQuery::single(Uuid::default()).into())
         .unwrap();
 }

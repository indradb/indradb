--- conflicted
+++ resolved
@@ -2,12 +2,6 @@
 
 use super::util::{create_edge_from, create_edges};
 use crate::{models, Datastore, EdgeQueryExt, RangeVertexQuery, SpecificVertexQuery, Transaction, VertexQueryExt};
-
-<<<<<<< HEAD
-use serde_json::Value as JsonValue;
-=======
-use uuid::Uuid;
->>>>>>> f3283964
 
 pub fn should_create_vertex_from_type<D: Datastore>(datastore: &mut D) {
     let trans = datastore.transaction().unwrap();

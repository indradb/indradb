use crate::{
<<<<<<< HEAD
    Datastore, EdgeKey, EdgeQueryExt, Identifier, SpecificEdgeQuery, SpecificVertexQuery, Transaction, Vertex,
=======
    Datastore, EdgeKey, EdgeQueryExt, JsonValue, SpecificEdgeQuery, SpecificVertexQuery, Transaction, Type, Vertex,
>>>>>>> 02d57a11
    VertexQueryExt,
};

use uuid::Uuid;

pub fn should_handle_vertex_properties<D: Datastore>(datastore: &mut D) {
    let trans = datastore.transaction().unwrap();
<<<<<<< HEAD
    let t = Identifier::new("test_edge_type").unwrap();
=======
    let t = Type::new("test_vertex_type").unwrap();
>>>>>>> 02d57a11
    let v = Vertex::new(t);
    trans.create_vertex(&v).unwrap();
    let q = SpecificVertexQuery::single(v.id).property(Type::new("foo").unwrap());

    // Check to make sure there's no initial value
    let result = trans.get_vertex_properties(q.clone()).unwrap();
    assert_eq!(result.len(), 0);

    // Set and get the value as true
    trans
        .set_vertex_properties(q.clone(), &JsonValue::new(serde_json::Value::Bool(true)))
        .unwrap();
    let result = trans.get_vertex_properties(q.clone()).unwrap();
    assert_eq!(result.len(), 1);
    assert_eq!(result[0].id, v.id);
    assert_eq!(result[0].value, JsonValue::new(serde_json::Value::Bool(true)));

    // Set and get the value as false
    trans
        .set_vertex_properties(q.clone(), &JsonValue::new(serde_json::Value::Bool(false)))
        .unwrap();
    let result = trans.get_vertex_properties(q.clone()).unwrap();
    assert_eq!(result.len(), 1);
    assert_eq!(result[0].id, v.id);
    assert_eq!(result[0].value, JsonValue::new(serde_json::Value::Bool(false)));

    // Delete & check that it's deleted
    trans.delete_vertex_properties(q.clone()).unwrap();
    let result = trans.get_vertex_properties(q).unwrap();
    assert_eq!(result.len(), 0);
}

pub fn should_get_all_vertex_properties<D: Datastore>(datastore: &mut D) {
    let trans = datastore.transaction().unwrap();
    let t = Identifier::new("a_vertex").unwrap();
    let v1 = &Vertex::new(t.clone());
    let v2 = &Vertex::new(t.clone());
    let v3 = &Vertex::new(t);
    trans.create_vertex(v1).unwrap();
    trans.create_vertex(v2).unwrap();
    trans.create_vertex(v3).unwrap();
    let q1 = SpecificVertexQuery::single(v1.id);
    let q2 = SpecificVertexQuery::single(v2.id);
    let q3 = SpecificVertexQuery::single(v3.id);

    // Check to make sure there are no initial properties
    let all_result = trans.get_all_vertex_properties(q2.clone()).unwrap();
    assert_eq!(all_result.len(), 1);
    assert_eq!(all_result[0].props.len(), 0);

    // Set and get some properties for v2
    trans
        .set_vertex_properties(
            q2.clone().property(Type::new("a").unwrap()),
            &JsonValue::new(serde_json::Value::Bool(false)),
        )
        .unwrap();
    trans
        .set_vertex_properties(
            q2.clone().property(Type::new("b").unwrap()),
            &JsonValue::new(serde_json::Value::Bool(true)),
        )
        .unwrap();

    let result_1 = trans.get_all_vertex_properties(q1).unwrap();
    assert_eq!(result_1.len(), 1);
    assert_eq!(result_1[0].props.len(), 0);

    let result_2 = trans.get_all_vertex_properties(q2).unwrap();
    assert_eq!(result_2.len(), 1);
    assert_eq!(result_2[0].props.len(), 2);
    assert_eq!(result_2[0].props[0].name, Type::new("a").unwrap());
    assert_eq!(
        result_2[0].props[0].value,
        JsonValue::new(serde_json::Value::Bool(false))
    );
    assert_eq!(result_2[0].props[1].name, Type::new("b").unwrap());
    assert_eq!(
        result_2[0].props[1].value,
        JsonValue::new(serde_json::Value::Bool(true))
    );

    let result_3 = trans.get_all_vertex_properties(q3).unwrap();
    assert_eq!(result_3.len(), 1);
    assert_eq!(result_3[0].props.len(), 0);
}

pub fn should_not_set_invalid_vertex_properties<D: Datastore>(datastore: &mut D) {
    let trans = datastore.transaction().unwrap();
    let q = SpecificVertexQuery::single(Uuid::default()).property(Type::new("foo").unwrap());
    trans
        .set_vertex_properties(q.clone(), &JsonValue::new(serde_json::Value::Null))
        .unwrap();
    let result = trans.get_vertex_properties(q).unwrap();
    assert_eq!(result.len(), 0);
}

pub fn should_not_delete_invalid_vertex_properties<D: Datastore>(datastore: &mut D) {
    let trans = datastore.transaction().unwrap();
    let q = SpecificVertexQuery::single(Uuid::default()).property(Type::new("foo").unwrap());

    trans.delete_vertex_properties(q).unwrap();

    let v = Vertex::new(Identifier::new("foo").unwrap());
    trans.create_vertex(&v).unwrap();

    let q = SpecificVertexQuery::single(v.id).property(Type::new("foo").unwrap());
    trans.delete_vertex_properties(q).unwrap();
}

pub fn should_handle_edge_properties<D: Datastore>(datastore: &mut D) {
    let trans = datastore.transaction().unwrap();
<<<<<<< HEAD
    let vertex_t = Identifier::new("test_edge_type").unwrap();
=======
    let vertex_t = Type::new("test_vertex_type").unwrap();
>>>>>>> 02d57a11
    let outbound_v = Vertex::new(vertex_t.clone());
    let inbound_v = Vertex::new(vertex_t);
    trans.create_vertex(&outbound_v).unwrap();
    trans.create_vertex(&inbound_v).unwrap();
    let edge_t = Identifier::new("test_edge_type").unwrap();
    let key = EdgeKey::new(outbound_v.id, edge_t, inbound_v.id);
    let q = SpecificEdgeQuery::single(key.clone()).property(Type::new("edge-property").unwrap());

    trans.create_edge(&key).unwrap();

    // Check to make sure there's no initial value
    let result = trans.get_edge_properties(q.clone()).unwrap();
    assert_eq!(result.len(), 0);

    // Set and get the value as true
    trans
        .set_edge_properties(q.clone(), &JsonValue::new(serde_json::Value::Bool(true)))
        .unwrap();
    let result = trans.get_edge_properties(q.clone()).unwrap();
    assert_eq!(result.len(), 1);
    assert_eq!(result[0].key, key);
    assert_eq!(result[0].value, JsonValue::new(serde_json::Value::Bool(true)));

    // Set and get the value as false
    trans
        .set_edge_properties(q.clone(), &JsonValue::new(serde_json::Value::Bool(false)))
        .unwrap();
    let result = trans.get_edge_properties(q.clone()).unwrap();
    assert_eq!(result.len(), 1);
    assert_eq!(result[0].key, key);
    assert_eq!(result[0].value, JsonValue::new(serde_json::Value::Bool(false)));

    // Delete & check that it's deleted
    trans.delete_edge_properties(q.clone()).unwrap();
    let result = trans.get_edge_properties(q).unwrap();
    assert_eq!(result.len(), 0);
}

pub fn should_get_all_edge_properties<D: Datastore>(datastore: &mut D) {
    let trans = datastore.transaction().unwrap();
    let vertex_t = Identifier::new("test_vertex_type").unwrap();
    let outbound_v = Vertex::new(vertex_t.clone());
    let inbound_v = Vertex::new(vertex_t);
    trans.create_vertex(&outbound_v).unwrap();
    trans.create_vertex(&inbound_v).unwrap();
    let edge_t = Identifier::new("test_edge_type").unwrap();
    let key = EdgeKey::new(outbound_v.id, edge_t, inbound_v.id);
    let eq = SpecificEdgeQuery::single(key.clone());
    let q1 = eq.clone().property(Type::new("edge-prop-1").unwrap());
    let q2 = eq.clone().property(Type::new("edge-prop-2").unwrap());

    trans.create_edge(&key).unwrap();

    // Check to make sure there's no initial value
    let result = trans.get_all_edge_properties(eq.clone()).unwrap();
    assert_eq!(result.len(), 1);
    assert_eq!(result[0].props.len(), 0);

    // Set and get the value as true
    trans
        .set_edge_properties(q1.clone(), &JsonValue::new(serde_json::Value::Bool(false)))
        .unwrap();
    trans
        .set_edge_properties(q2.clone(), &JsonValue::new(serde_json::Value::Bool(true)))
        .unwrap();

    let result = trans.get_all_edge_properties(eq.clone()).unwrap();
    assert_eq!(result.len(), 1);
    assert_eq!(result[0].props.len(), 2);
    assert_eq!(result[0].props[0].name, Type::new("edge-prop-1").unwrap());
    assert_eq!(result[0].props[0].value, JsonValue::new(serde_json::Value::Bool(false)));
    assert_eq!(result[0].props[1].name, Type::new("edge-prop-2").unwrap());
    assert_eq!(result[0].props[1].value, JsonValue::new(serde_json::Value::Bool(true)));

    // Delete & check that they are deleted
    trans.delete_edge_properties(q1).unwrap();
    trans.delete_edge_properties(q2).unwrap();

    let result = trans.get_all_edge_properties(eq).unwrap();
    assert_eq!(result.len(), 1);
    assert_eq!(result[0].props.len(), 0);
}

pub fn should_not_set_invalid_edge_properties<D: Datastore>(datastore: &mut D) {
    let trans = datastore.transaction().unwrap();
<<<<<<< HEAD
    let key = EdgeKey::new(Uuid::default(), Identifier::new("foo").unwrap(), Uuid::default());
    let q = SpecificEdgeQuery::single(key).property("bar");
    trans.set_edge_properties(q.clone(), &JsonValue::Null).unwrap();
=======
    let key = EdgeKey::new(Uuid::default(), Type::new("foo").unwrap(), Uuid::default());
    let q = SpecificEdgeQuery::single(key).property(Type::new("bar").unwrap());
    trans
        .set_edge_properties(q.clone(), &JsonValue::new(serde_json::Value::Null))
        .unwrap();
>>>>>>> 02d57a11
    let result = trans.get_edge_properties(q).unwrap();
    assert_eq!(result.len(), 0);
}

pub fn should_not_delete_invalid_edge_properties<D: Datastore>(datastore: &mut D) {
    let trans = datastore.transaction().unwrap();
    let key = EdgeKey::new(Uuid::default(), Identifier::new("foo").unwrap(), Uuid::default());
    trans
        .delete_edge_properties(SpecificEdgeQuery::single(key).property(Type::new("bar").unwrap()))
        .unwrap();

    let outbound_v = Vertex::new(Identifier::new("foo").unwrap());
    let inbound_v = Vertex::new(Identifier::new("foo").unwrap());
    trans.create_vertex(&outbound_v).unwrap();
    trans.create_vertex(&inbound_v).unwrap();

    let key = EdgeKey::new(outbound_v.id, Identifier::new("baz").unwrap(), inbound_v.id);
    trans.create_edge(&key).unwrap();
    trans
        .delete_edge_properties(SpecificEdgeQuery::single(key).property(Type::new("bleh").unwrap()))
        .unwrap();
}<|MERGE_RESOLUTION|>--- conflicted
+++ resolved
@@ -1,24 +1,16 @@
 use crate::{
-<<<<<<< HEAD
-    Datastore, EdgeKey, EdgeQueryExt, Identifier, SpecificEdgeQuery, SpecificVertexQuery, Transaction, Vertex,
-=======
-    Datastore, EdgeKey, EdgeQueryExt, JsonValue, SpecificEdgeQuery, SpecificVertexQuery, Transaction, Type, Vertex,
->>>>>>> 02d57a11
-    VertexQueryExt,
+    Datastore, EdgeKey, EdgeQueryExt, Identifier, JsonValue, SpecificEdgeQuery, SpecificVertexQuery, Transaction,
+    Vertex, VertexQueryExt,
 };
 
 use uuid::Uuid;
 
 pub fn should_handle_vertex_properties<D: Datastore>(datastore: &mut D) {
     let trans = datastore.transaction().unwrap();
-<<<<<<< HEAD
-    let t = Identifier::new("test_edge_type").unwrap();
-=======
-    let t = Type::new("test_vertex_type").unwrap();
->>>>>>> 02d57a11
+    let t = Identifier::new("test_vertex_type").unwrap();
     let v = Vertex::new(t);
     trans.create_vertex(&v).unwrap();
-    let q = SpecificVertexQuery::single(v.id).property(Type::new("foo").unwrap());
+    let q = SpecificVertexQuery::single(v.id).property(Identifier::new("foo").unwrap());
 
     // Check to make sure there's no initial value
     let result = trans.get_vertex_properties(q.clone()).unwrap();
@@ -69,13 +61,13 @@
     // Set and get some properties for v2
     trans
         .set_vertex_properties(
-            q2.clone().property(Type::new("a").unwrap()),
+            q2.clone().property(Identifier::new("a").unwrap()),
             &JsonValue::new(serde_json::Value::Bool(false)),
         )
         .unwrap();
     trans
         .set_vertex_properties(
-            q2.clone().property(Type::new("b").unwrap()),
+            q2.clone().property(Identifier::new("b").unwrap()),
             &JsonValue::new(serde_json::Value::Bool(true)),
         )
         .unwrap();
@@ -87,12 +79,12 @@
     let result_2 = trans.get_all_vertex_properties(q2).unwrap();
     assert_eq!(result_2.len(), 1);
     assert_eq!(result_2[0].props.len(), 2);
-    assert_eq!(result_2[0].props[0].name, Type::new("a").unwrap());
+    assert_eq!(result_2[0].props[0].name, Identifier::new("a").unwrap());
     assert_eq!(
         result_2[0].props[0].value,
         JsonValue::new(serde_json::Value::Bool(false))
     );
-    assert_eq!(result_2[0].props[1].name, Type::new("b").unwrap());
+    assert_eq!(result_2[0].props[1].name, Identifier::new("b").unwrap());
     assert_eq!(
         result_2[0].props[1].value,
         JsonValue::new(serde_json::Value::Bool(true))
@@ -105,7 +97,7 @@
 
 pub fn should_not_set_invalid_vertex_properties<D: Datastore>(datastore: &mut D) {
     let trans = datastore.transaction().unwrap();
-    let q = SpecificVertexQuery::single(Uuid::default()).property(Type::new("foo").unwrap());
+    let q = SpecificVertexQuery::single(Uuid::default()).property(Identifier::new("foo").unwrap());
     trans
         .set_vertex_properties(q.clone(), &JsonValue::new(serde_json::Value::Null))
         .unwrap();
@@ -115,31 +107,27 @@
 
 pub fn should_not_delete_invalid_vertex_properties<D: Datastore>(datastore: &mut D) {
     let trans = datastore.transaction().unwrap();
-    let q = SpecificVertexQuery::single(Uuid::default()).property(Type::new("foo").unwrap());
+    let q = SpecificVertexQuery::single(Uuid::default()).property(Identifier::new("foo").unwrap());
 
     trans.delete_vertex_properties(q).unwrap();
 
     let v = Vertex::new(Identifier::new("foo").unwrap());
     trans.create_vertex(&v).unwrap();
 
-    let q = SpecificVertexQuery::single(v.id).property(Type::new("foo").unwrap());
+    let q = SpecificVertexQuery::single(v.id).property(Identifier::new("foo").unwrap());
     trans.delete_vertex_properties(q).unwrap();
 }
 
 pub fn should_handle_edge_properties<D: Datastore>(datastore: &mut D) {
     let trans = datastore.transaction().unwrap();
-<<<<<<< HEAD
-    let vertex_t = Identifier::new("test_edge_type").unwrap();
-=======
-    let vertex_t = Type::new("test_vertex_type").unwrap();
->>>>>>> 02d57a11
+    let vertex_t = Identifier::new("test_vertex_type").unwrap();
     let outbound_v = Vertex::new(vertex_t.clone());
     let inbound_v = Vertex::new(vertex_t);
     trans.create_vertex(&outbound_v).unwrap();
     trans.create_vertex(&inbound_v).unwrap();
     let edge_t = Identifier::new("test_edge_type").unwrap();
     let key = EdgeKey::new(outbound_v.id, edge_t, inbound_v.id);
-    let q = SpecificEdgeQuery::single(key.clone()).property(Type::new("edge-property").unwrap());
+    let q = SpecificEdgeQuery::single(key.clone()).property(Identifier::new("edge-property").unwrap());
 
     trans.create_edge(&key).unwrap();
 
@@ -181,8 +169,8 @@
     let edge_t = Identifier::new("test_edge_type").unwrap();
     let key = EdgeKey::new(outbound_v.id, edge_t, inbound_v.id);
     let eq = SpecificEdgeQuery::single(key.clone());
-    let q1 = eq.clone().property(Type::new("edge-prop-1").unwrap());
-    let q2 = eq.clone().property(Type::new("edge-prop-2").unwrap());
+    let q1 = eq.clone().property(Identifier::new("edge-prop-1").unwrap());
+    let q2 = eq.clone().property(Identifier::new("edge-prop-2").unwrap());
 
     trans.create_edge(&key).unwrap();
 
@@ -202,9 +190,9 @@
     let result = trans.get_all_edge_properties(eq.clone()).unwrap();
     assert_eq!(result.len(), 1);
     assert_eq!(result[0].props.len(), 2);
-    assert_eq!(result[0].props[0].name, Type::new("edge-prop-1").unwrap());
+    assert_eq!(result[0].props[0].name, Identifier::new("edge-prop-1").unwrap());
     assert_eq!(result[0].props[0].value, JsonValue::new(serde_json::Value::Bool(false)));
-    assert_eq!(result[0].props[1].name, Type::new("edge-prop-2").unwrap());
+    assert_eq!(result[0].props[1].name, Identifier::new("edge-prop-2").unwrap());
     assert_eq!(result[0].props[1].value, JsonValue::new(serde_json::Value::Bool(true)));
 
     // Delete & check that they are deleted
@@ -218,17 +206,11 @@
 
 pub fn should_not_set_invalid_edge_properties<D: Datastore>(datastore: &mut D) {
     let trans = datastore.transaction().unwrap();
-<<<<<<< HEAD
     let key = EdgeKey::new(Uuid::default(), Identifier::new("foo").unwrap(), Uuid::default());
-    let q = SpecificEdgeQuery::single(key).property("bar");
-    trans.set_edge_properties(q.clone(), &JsonValue::Null).unwrap();
-=======
-    let key = EdgeKey::new(Uuid::default(), Type::new("foo").unwrap(), Uuid::default());
-    let q = SpecificEdgeQuery::single(key).property(Type::new("bar").unwrap());
+    let q = SpecificEdgeQuery::single(key).property(Identifier::new("bar").unwrap());
     trans
         .set_edge_properties(q.clone(), &JsonValue::new(serde_json::Value::Null))
         .unwrap();
->>>>>>> 02d57a11
     let result = trans.get_edge_properties(q).unwrap();
     assert_eq!(result.len(), 0);
 }
@@ -237,7 +219,7 @@
     let trans = datastore.transaction().unwrap();
     let key = EdgeKey::new(Uuid::default(), Identifier::new("foo").unwrap(), Uuid::default());
     trans
-        .delete_edge_properties(SpecificEdgeQuery::single(key).property(Type::new("bar").unwrap()))
+        .delete_edge_properties(SpecificEdgeQuery::single(key).property(Identifier::new("bar").unwrap()))
         .unwrap();
 
     let outbound_v = Vertex::new(Identifier::new("foo").unwrap());
@@ -248,6 +230,6 @@
     let key = EdgeKey::new(outbound_v.id, Identifier::new("baz").unwrap(), inbound_v.id);
     trans.create_edge(&key).unwrap();
     trans
-        .delete_edge_properties(SpecificEdgeQuery::single(key).property(Type::new("bleh").unwrap()))
+        .delete_edge_properties(SpecificEdgeQuery::single(key).property(Identifier::new("bleh").unwrap()))
         .unwrap();
 }
--- conflicted
+++ resolved
@@ -1,18 +1,10 @@
 use super::super::{
-    Datastore, EdgeDirection, Edge, EdgeQueryExt, SpecificEdgeQuery, SpecificVertexQuery, Transaction,
+    Datastore, Edge, EdgeDirection, EdgeQueryExt, SpecificEdgeQuery, SpecificVertexQuery, Transaction,
     VertexQueryExt,
 };
-<<<<<<< HEAD
 use super::util::{create_edge_from, create_edges};
-use models;
-=======
-use super::util::{create_edge_from, create_edges, create_time_range_queryable_edges};
 use crate::models;
-use chrono::offset::Utc;
-use chrono::Timelike;
 use serde_json::Value as JsonValue;
-use std::collections::HashSet;
->>>>>>> cce09d80
 use uuid::Uuid;
 
 pub fn should_get_a_valid_edge<D: Datastore>(datastore: &mut D) {
@@ -25,20 +17,10 @@
     trans.create_vertex(&inbound_v).unwrap();
     let edge_t = models::Type::new("test_edge_type").unwrap();
     let edge = models::Edge::new(outbound_v.id, edge_t.clone(), inbound_v.id);
+
     trans.create_edge(&edge).unwrap();
 
-<<<<<<< HEAD
-    let e = trans.get_edges(SpecificEdgeQuery::single(edge.clone())).unwrap();
-=======
-    // Record the start and end time. Round off the the nanoseconds off the
-    // start time, since some implementations may not have that level of
-    // accuracy.
-    let start_time = Utc::now().with_nanosecond(0).unwrap();
-    trans.create_edge(&key).unwrap();
-    let end_time = Utc::now();
-
-    let e = trans.get_edges(SpecificEdgeQuery::single(key)).unwrap();
->>>>>>> cce09d80
+    let e = trans.get_edges(SpecificEdgeQuery::single(edge)).unwrap();
     assert_eq!(e.len(), 1);
     assert_eq!(e[0].outbound_id, outbound_v.id);
     assert_eq!(e[0].t, edge_t);
@@ -83,26 +65,20 @@
     let edge_t = models::Type::new("test_edge_type").unwrap();
 
     // Set the edge and check
-<<<<<<< HEAD
-    let edge = models::Edge::new(outbound_v.id, edge_t.clone(), inbound_v.id);
-    trans.create_edge(&edge).unwrap();
-    let e = trans.get_edges(SpecificEdgeQuery::single(edge.clone())).unwrap();
-=======
-    let key = models::EdgeKey::new(outbound_v.id, edge_t, inbound_v.id);
+    let key = models::Edge::new(outbound_v.id, edge_t, inbound_v.id);
     trans.create_edge(&key).unwrap();
     let e = trans.get_edges(SpecificEdgeQuery::single(key.clone())).unwrap();
->>>>>>> cce09d80
-    assert_eq!(e.len(), 1);
-    assert_eq!(edge, e[0]);
+    assert_eq!(e.len(), 1);
+    assert_eq!(key, e[0]);
 
     // `create_edge` should support the ability of updating an existing edge
     // - test for that
-    trans.create_edge(&edge).unwrap();
+    trans.create_edge(&key).unwrap();
 
     // First check that getting a single edge will still...get a single edge
-    let e = trans.get_edges(SpecificEdgeQuery::single(edge.clone())).unwrap();
-    assert_eq!(e.len(), 1);
-    assert_eq!(edge, e[0]);
+    let e = trans.get_edges(SpecificEdgeQuery::single(key.clone())).unwrap();
+    assert_eq!(e.len(), 1);
+    assert_eq!(key, e[0]);
 
     // REGRESSION: Second check that getting an edge range will only fetch a
     // single edge
@@ -110,7 +86,7 @@
         .get_edges(SpecificVertexQuery::single(outbound_v.id).outbound(10))
         .unwrap();
     assert_eq!(e.len(), 1);
-    assert_eq!(edge, e[0]);
+    assert_eq!(key, e[0]);
 }
 
 pub fn should_not_create_an_invalid_edge<D: Datastore>(datastore: &mut D) {
@@ -119,13 +95,8 @@
     let outbound_v = models::Vertex::new(vertex_t);
     trans.create_vertex(&outbound_v).unwrap();
     let edge_t = models::Type::new("test_edge_type").unwrap();
-<<<<<<< HEAD
-    let edge = models::Edge::new(outbound_v.id, edge_t.clone(), Uuid::default());
-    let result = trans.create_edge(&edge);
-=======
-    let key = models::EdgeKey::new(outbound_v.id, edge_t, Uuid::default());
+    let key = models::Edge::new(outbound_v.id, edge_t, Uuid::default());
     let result = trans.create_edge(&key);
->>>>>>> cce09d80
     assert_eq!(result.unwrap(), false);
 }
 
@@ -138,13 +109,7 @@
     trans.create_vertex(&inbound_v).unwrap();
 
     let edge_t = models::Type::new("test_edge_type").unwrap();
-<<<<<<< HEAD
-    let edge = models::Edge::new(outbound_v.id, edge_t.clone(), inbound_v.id);
-    trans.create_edge(&edge).unwrap();
-    trans.delete_edges(SpecificEdgeQuery::single(edge.clone())).unwrap();
-    let e = trans.get_edges(SpecificEdgeQuery::single(edge.clone())).unwrap();
-=======
-    let key = models::EdgeKey::new(outbound_v.id, edge_t, inbound_v.id);
+    let key = models::Edge::new(outbound_v.id, edge_t, inbound_v.id);
     trans.create_edge(&key).unwrap();
 
     let q = SpecificEdgeQuery::single(key);
@@ -154,7 +119,6 @@
 
     trans.delete_edges(q.clone()).unwrap();
     let e = trans.get_edges(q).unwrap();
->>>>>>> cce09d80
     assert_eq!(e.len(), 0);
 }
 
@@ -210,126 +174,6 @@
     assert_eq!(count, 1);
 }
 
-<<<<<<< HEAD
-=======
-pub fn should_get_an_edge_range<D: Datastore>(datastore: &mut D) {
-    let (outbound_id, start_time, end_time, _) = create_time_range_queryable_edges(datastore);
-    let trans = datastore.transaction().unwrap();
-    let t = models::Type::new("test_edge_type").unwrap();
-    let range = trans
-        .get_edges(
-            SpecificVertexQuery::single(outbound_id)
-                .outbound(10)
-                .t(t)
-                .low(start_time)
-                .high(end_time),
-        )
-        .unwrap();
-    check_edge_range(&range, outbound_id, 5);
-}
-
-pub fn should_get_edges_with_no_type<D: Datastore>(datastore: &mut D) {
-    let (outbound_id, start_time, end_time, _) = create_time_range_queryable_edges(datastore);
-    let trans = datastore.transaction().unwrap();
-    let range = trans
-        .get_edges(
-            SpecificVertexQuery::single(outbound_id)
-                .outbound(10)
-                .low(start_time)
-                .high(end_time),
-        )
-        .unwrap();
-    check_edge_range(&range, outbound_id, 5);
-}
-
-pub fn should_get_no_edges_for_an_invalid_range<D: Datastore>(datastore: &mut D) {
-    let (outbound_id, start_time, end_time, _) = create_time_range_queryable_edges(datastore);
-    let trans = datastore.transaction().unwrap();
-    let t = models::Type::new("foo").unwrap();
-    let range = trans
-        .get_edges(
-            SpecificVertexQuery::single(outbound_id)
-                .outbound(10)
-                .t(t)
-                .low(start_time)
-                .high(end_time),
-        )
-        .unwrap();
-    check_edge_range(&range, outbound_id, 0);
-}
-
-pub fn should_get_edges_with_no_high<D: Datastore>(datastore: &mut D) {
-    let (outbound_id, start_time, _, _) = create_time_range_queryable_edges(datastore);
-    let trans = datastore.transaction().unwrap();
-    let t = models::Type::new("test_edge_type").unwrap();
-    let range = trans
-        .get_edges(
-            SpecificVertexQuery::single(outbound_id)
-                .outbound(10)
-                .t(t)
-                .low(start_time),
-        )
-        .unwrap();
-    check_edge_range(&range, outbound_id, 10);
-}
-
-pub fn should_get_edges_with_no_low<D: Datastore>(datastore: &mut D) {
-    let (outbound_id, _, end_time, _) = create_time_range_queryable_edges(datastore);
-    let trans = datastore.transaction().unwrap();
-    let t = models::Type::new("test_edge_type").unwrap();
-    let range = trans
-        .get_edges(
-            SpecificVertexQuery::single(outbound_id)
-                .outbound(10)
-                .t(t)
-                .high(end_time),
-        )
-        .unwrap();
-    check_edge_range(&range, outbound_id, 10);
-}
-
-pub fn should_get_edges_with_no_time<D: Datastore>(datastore: &mut D) {
-    let (outbound_id, _, _, _) = create_time_range_queryable_edges(datastore);
-    let trans = datastore.transaction().unwrap();
-    let t = models::Type::new("test_edge_type").unwrap();
-    let range = trans
-        .get_edges(SpecificVertexQuery::single(outbound_id).outbound(100).t(t))
-        .unwrap();
-    check_edge_range(&range, outbound_id, 15);
-}
-
-pub fn should_get_no_edges_for_reversed_time<D: Datastore>(datastore: &mut D) {
-    let (outbound_id, start_time, end_time, _) = create_time_range_queryable_edges(datastore);
-    let trans = datastore.transaction().unwrap();
-    let t = models::Type::new("test_edge_type").unwrap();
-    let range = trans
-        .get_edges(
-            SpecificVertexQuery::single(outbound_id)
-                .outbound(10)
-                .t(t)
-                .low(end_time)
-                .high(start_time),
-        )
-        .unwrap();
-    check_edge_range(&range, outbound_id, 0);
-}
-
-pub fn should_get_edges<D: Datastore>(datastore: &mut D) {
-    let (outbound_id, _, _, inbound_ids) = create_time_range_queryable_edges(datastore);
-    let trans = datastore.transaction().unwrap();
-    let t = models::Type::new("test_edge_type").unwrap();
-    let q = SpecificEdgeQuery::new(vec![
-        EdgeKey::new(outbound_id, t.clone(), inbound_ids[0]),
-        EdgeKey::new(outbound_id, t.clone(), inbound_ids[1]),
-        EdgeKey::new(outbound_id, t.clone(), inbound_ids[2]),
-        EdgeKey::new(outbound_id, t.clone(), inbound_ids[3]),
-        EdgeKey::new(outbound_id, t, inbound_ids[4]),
-    ]);
-    let range = trans.get_edges(q).unwrap();
-    check_edge_range(&range, outbound_id, 5);
-}
-
->>>>>>> cce09d80
 pub fn should_get_edges_piped<D: Datastore>(datastore: &mut D) {
     let trans = datastore.transaction().unwrap();
     let vertex_t = models::Type::new("test_vertex_type").unwrap();

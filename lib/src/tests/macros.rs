--- conflicted
+++ resolved
@@ -1,15 +1,6 @@
 /// Defines a unit test function.
 #[macro_export]
 macro_rules! define_test {
-<<<<<<< HEAD
-	($name:ident, $code:expr) => (
-		#[test]
-		fn $name() {
-			let mut datastore = $code;
-			$crate::tests::$name(&mut datastore);
-		}
-	)
-=======
     ($name:ident, $datastore_constructor:expr) => {
         #[test]
         fn $name() {
@@ -17,7 +8,6 @@
             $crate::tests::$name(&mut datastore);
         }
     };
->>>>>>> 09901f6b
 }
 
 /// Use this macro to enable the entire standard test suite.

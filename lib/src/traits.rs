use errors::Error;
use std::vec::Vec;
use serde_json::value::Value as JsonValue;
use models;
use uuid::Uuid;
use std::collections::HashMap;

/// Specifies a datastore implementation.
///
/// Datastores are responsible for providing transactions.
///
/// # Errors
/// All methods may return an error if something unexpected happens - e.g.
/// if there was a problem connecting to the underlying database.
pub trait Datastore<T: Transaction> {
    /// Creates a new transaction.
    fn transaction(&self) -> Result<T, Error>;
}

/// Specifies a transaction implementation, which are returned by datastores.
/// Transactions are responsible for managing:
///
/// 1. Vertices.
/// 2. Edges, which connect two vertices.
/// 3. Global metadata: metadata that is not owned by anything, and as a
///    result needs to be manually managed.
/// 4. Vertex metadata: metadata that is owned by a vertex, and will be
///    automatically deleted when the associated vertex is deleted.
/// 5. Edge metadata: metadata that is owned by an edge, and will be
///    automatically deleted when the associated edge is deleted.
pub trait Transaction {
    /// Creates a new vertex.
    ///
    /// # Arguments
    /// * `t` - The type of the vertex.
    fn create_vertex(&self, t: models::Type) -> Result<Uuid, Error>;

    /// Gets a range of vertices specified by a query.
    ///
    /// # Arguments
    /// * `q` - The query to run.
    fn get_vertices(&self, q: models::VertexQuery) -> Result<Vec<models::Vertex>, Error>;

    /// Deletes existing vertices specified by a query.
    ///
    /// # Arguments
    /// * `q` - The query to run.
    fn delete_vertices(&self, q: models::VertexQuery) -> Result<(), Error>;

    /// Creates a new edge. If the edge already exists, this will update it
    /// with a new update datetime.
    ///
    /// # Arguments
<<<<<<< HEAD
    /// `key`: The edge to create.
=======
    /// * `key`: The edge to create.
    /// * `weight` - The edge weight.
>>>>>>> 46b6be76
    ///
    /// # Errors
    /// Return `Error::VertexNotFound` if either of the connected vertices do
    /// not exist.
    fn create_edge(&self, key: models::EdgeKey) -> Result<(), Error>;

    /// Gets a range of edges specified by a query.
    ///
    /// # Arguments
    /// * `q` - The query to run.
    fn get_edges(&self, q: models::EdgeQuery) -> Result<Vec<models::Edge>, Error>;

    /// Deletes a set of edges specified by a query.
    ///
    /// # Arguments
    /// * `q` - The query to run.
    fn delete_edges(&self, q: models::EdgeQuery) -> Result<(), Error>;

    /// Gets the number of edges that match a query.
    ///
    /// # Arguments
    /// * `q` - The query to run.
    fn get_edge_count(&self, q: models::EdgeQuery) -> Result<u64, Error>;

    /// Gets a global metadata value.
    ///
    /// # Arguments
    /// * `name` - The metadata name.
    ///
    /// # Errors
    /// Returns `Error::MetadataNotFound` if the metadata does not exist.
    fn get_global_metadata(&self, name: String) -> Result<JsonValue, Error>;

    /// Sets a global metadata value.
    ///
    /// # Arguments
    /// * `name` - The metadata name.
    /// * `value` - The metadata value.
    fn set_global_metadata(&self, name: String, value: JsonValue) -> Result<(), Error>;

    /// Deletes a global metadata value.
    ///
    /// # Arguments
    /// * `name` - The metadata name.
    ///
    /// # Errors
    /// Returns `Error::MetadataNotFound` if the metadata does not exist.
    fn delete_global_metadata(&self, name: String) -> Result<(), Error>;

    /// Gets a vertex metadata value.
    ///
    /// # Arguments
    /// * `q` - The query to run.
    /// * `name` - The metadata name.
    fn get_vertex_metadata(
        &self,
        q: models::VertexQuery,
        name: String,
    ) -> Result<HashMap<Uuid, JsonValue>, Error>;

    /// Sets a vertex metadata value.
    ///
    /// # Arguments
    /// * `q` - The query to run.
    /// * `name` - The metadata name.
    /// * `value` - The metadata value.
    fn set_vertex_metadata(
        &self,
        q: models::VertexQuery,
        name: String,
        value: JsonValue,
    ) -> Result<(), Error>;

    /// Deletes a vertex metadata value.
    ///
    /// # Arguments
    /// * `q` - The query to run.
    /// * `name` - The metadata name.
    fn delete_vertex_metadata(&self, q: models::VertexQuery, name: String) -> Result<(), Error>;

    /// Gets an edge metadata value.
    ///
    /// # Arguments
    /// * `q` - The query to run.
    /// * `name` - The metadata name.
    fn get_edge_metadata(
        &self,
        q: models::EdgeQuery,
        name: String,
    ) -> Result<HashMap<models::EdgeKey, JsonValue>, Error>;

    /// Sets an edge metadata value.
    ///
    /// # Arguments
    /// * `q` - The query to run.
    /// * `name` - The metadata name.
    /// * `value` - The metadata value.
    fn set_edge_metadata(
        &self,
        q: models::EdgeQuery,
        name: String,
        value: JsonValue,
    ) -> Result<(), Error>;

    /// Deletes an edge metadata value.
    ///
    /// # Arguments
    /// * `q` - The query to run.
    /// * `name` - The metadata name.
    fn delete_edge_metadata(&self, q: models::EdgeQuery, name: String) -> Result<(), Error>;

    /// Commits the transaction.
    fn commit(self) -> Result<(), Error>;

    /// Rolls the transaction back.
    fn rollback(self) -> Result<(), Error>;
}<|MERGE_RESOLUTION|>--- conflicted
+++ resolved
@@ -51,12 +51,7 @@
     /// with a new update datetime.
     ///
     /// # Arguments
-<<<<<<< HEAD
-    /// `key`: The edge to create.
-=======
     /// * `key`: The edge to create.
-    /// * `weight` - The edge weight.
->>>>>>> 46b6be76
     ///
     /// # Errors
     /// Return `Error::VertexNotFound` if either of the connected vertices do

//! Utility functions. These are public because they may be useful for crates
//! that implement Datastore.

use std::collections::hash_map::DefaultHasher;
use std::hash::{Hash, Hasher};
<<<<<<< HEAD
use std::io::{Cursor, Read, Result as IoResult, Write};
use std::{str, u8};
=======
use std::io::{Cursor, Error as IoError, Read, Write};
use std::str;
>>>>>>> 31231345

use crate::errors::{Result, ValidationError, ValidationResult};
use crate::models;

use byteorder::{BigEndian, ReadBytesExt, WriteBytesExt};
use once_cell::sync::Lazy;
use uuid::v1::{Context, Timestamp};
use uuid::Uuid;

const NODE_ID: [u8; 6] = [0, 0, 0, 0, 0, 0];

static CONTEXT: Lazy<Context> = Lazy::new(|| Context::new(0));

/// A byte-serializable value, frequently employed in the keys of key/value
/// store.
pub enum Component<'a> {
    /// A UUID.
    Uuid(Uuid),
    /// A fixed length string.
    FixedLengthString(&'a str),
    /// An identifier.
    Identifier(models::Identifier),
    /// A JSON value.
    Json(&'a models::Json),
}

impl Component<'_> {
    /// Gets the length of the component. This isn't called `len` to avoid a
    /// clippy warning.
    pub fn byte_len(&self) -> usize {
        match *self {
            Component::Uuid(_) => 16,
            Component::FixedLengthString(s) => s.len(),
            Component::Identifier(t) => t.0.len() + 1,
            Component::Json(_) => 8,
        }
    }

    /// Writes a component into a cursor of bytes.
    pub fn write(&self, cursor: &mut Cursor<Vec<u8>>) -> IoResult<()> {
        match *self {
            Component::Uuid(uuid) => cursor.write_all(uuid.as_bytes()),
            Component::FixedLengthString(s) => cursor.write_all(s.as_bytes()),
            Component::Identifier(i) => {
                cursor.write_all(&[i.0.len() as u8])?;
                cursor.write_all(i.0.as_bytes())
            }
            Component::Json(json) => {
                let mut hasher = DefaultHasher::new();
                json.hash(&mut hasher);
                let hash = hasher.finish();
                cursor.write_u64::<BigEndian>(hash)
            }
        }
    }
}

// Serializes component(s) into bytes.
///
/// # Arguments
/// * `components`: The components to serialize to bytes.
pub fn build(components: &[Component]) -> Vec<u8> {
    let len = components.iter().fold(0, |len, component| len + component.byte_len());
    let mut cursor: Cursor<Vec<u8>> = Cursor::new(Vec::with_capacity(len));
    for component in components {
        component
            .write(&mut cursor)
            .expect("failed to write bytes to in-memory buffer");
    }

    cursor.into_inner()
}

/// Reads a UUID from bytes.
///
/// # Arguments
/// * `cursor`: The bytes to read from.
pub fn read_uuid<T: AsRef<[u8]>>(cursor: &mut Cursor<T>) -> Result<Uuid> {
    let mut buf: [u8; 16] = [0; 16];
    cursor.read_exact(&mut buf)?;
    let uuid = Uuid::from_slice(&buf).unwrap();
    Ok(uuid)
}

/// Reads an identifier from bytes.
///
/// # Arguments
/// * `cursor`: The bytes to read from.
///
/// # Safety
/// This is used for reading in datastores that already checked the validity
/// of the data at write-time. Re-validation is skipped in the interest of
/// performance.
pub unsafe fn read_identifier<T: AsRef<[u8]>>(cursor: &mut Cursor<T>) -> Result<models::Identifier> {
    let t_len = {
        let mut buf: [u8; 1] = [0; 1];
        cursor.read_exact(&mut buf)?;
        buf[0] as usize
    };

    let mut buf = vec![0u8; t_len];
    cursor.read_exact(&mut buf)?;
    let s = str::from_utf8_unchecked(&buf).to_string();
    Ok(models::Identifier::new_unchecked(s))
}

/// Reads a fixed-length string from bytes.
///
/// # Arguments
/// * `cursor`: The bytes to read from.
pub fn read_fixed_length_string<T: AsRef<[u8]>>(cursor: &mut Cursor<T>) -> Result<String> {
    let mut buf = String::new();
    cursor.read_to_string(&mut buf)?;
    Ok(buf)
}

/// Reads a `u64` from bytes.
///
/// # Arguments
/// * `cursor`: The bytes to read from.
pub fn read_u64<T: AsRef<[u8]>>(cursor: &mut Cursor<T>) -> Result<u64> {
    let i = cursor.read_u64::<BigEndian>()?;
    Ok(i)
}

/// Generates a UUID v1. This utility method uses a shared context and node ID
/// to help ensure generated UUIDs are unique.
pub fn generate_uuid_v1() -> Uuid {
    Uuid::new_v1(Timestamp::now(&*CONTEXT), &NODE_ID)
}

/// Gets the next UUID that would occur after the given one.
///
/// # Arguments
/// * `uuid`: The input UUID.
///
/// # Errors
/// Returns a `ValidationError` if the input UUID is the great possible value
/// (i.e., FFFFFFFF-FFFF-FFFF-FFFF-FFFFFFFFFFFF)
pub fn next_uuid(uuid: Uuid) -> ValidationResult<Uuid> {
    let mut bytes = *uuid.as_bytes();

    for i in (0..16).rev() {
        if bytes[i] < 255 {
            bytes[i] += 1;
            return Ok(Uuid::from_slice(&bytes[..]).unwrap());
        } else {
            bytes[i] = 0;
        }
    }

    Err(ValidationError::CannotIncrementUuid)
}

/// Extracts vertices from the last query output value, or `None`.
///
/// # Arguments
/// * `output`: The query output.
pub fn extract_vertices(mut output: Vec<models::QueryOutputValue>) -> Option<Vec<models::Vertex>> {
    if let Some(models::QueryOutputValue::Vertices(vertices)) = output.pop() {
        Some(vertices)
    } else {
        None
    }
}

/// Extracts edges from the last query output value, or `None`.
///
/// # Arguments
/// * `output`: The query output.
pub fn extract_edges(mut output: Vec<models::QueryOutputValue>) -> Option<Vec<models::Edge>> {
    if let Some(models::QueryOutputValue::Edges(edges)) = output.pop() {
        Some(edges)
    } else {
        None
    }
}

/// Extracts a count from the last query output value, or `None`.
///
/// # Arguments
/// * `output`: The query output.
pub fn extract_count(mut output: Vec<models::QueryOutputValue>) -> Option<u64> {
    if let Some(models::QueryOutputValue::Count(count)) = output.pop() {
        Some(count)
    } else {
        None
    }
}

/// Extracts vertex properties from the last query output value, or `None`.
///
/// # Arguments
/// * `output`: The query output.
pub fn extract_vertex_properties(mut output: Vec<models::QueryOutputValue>) -> Option<Vec<models::VertexProperties>> {
    if let Some(models::QueryOutputValue::VertexProperties(props)) = output.pop() {
        Some(props)
    } else {
        None
    }
}

/// Extracts edge properties from the last query output value, or `None`.
///
/// # Arguments
/// * `output`: The query output.
pub fn extract_edge_properties(mut output: Vec<models::QueryOutputValue>) -> Option<Vec<models::EdgeProperties>> {
    if let Some(models::QueryOutputValue::EdgeProperties(props)) = output.pop() {
        Some(props)
    } else {
        None
    }
}

#[cfg(test)]
mod tests {
    use super::{
        extract_count, extract_edge_properties, extract_edges, extract_vertex_properties, extract_vertices,
        generate_uuid_v1, next_uuid,
    };
    use core::str::FromStr;
    use uuid::Uuid;

    #[test]
    fn should_generate_new_uuid_v1() {
        let first = generate_uuid_v1();
        let second = generate_uuid_v1();
        assert_ne!(first, second);
    }

    #[test]
    fn should_generate_next_uuid() {
        let result = next_uuid(Uuid::from_str("16151dea-a538-4bf1-9559-851e256cf139").unwrap());
        assert!(result.is_ok());
        assert_eq!(
            result.unwrap(),
            Uuid::from_str("16151dea-a538-4bf1-9559-851e256cf13a").unwrap()
        );

        let from_uuid = Uuid::from_str("ffffffff-ffff-ffff-ffff-ffffffffffff").unwrap();
        assert!(next_uuid(from_uuid).is_err());
    }

    #[test]
    fn should_not_extract_vertices_on_empty() {
        assert_eq!(extract_vertices(vec![]), None);
    }

    #[test]
    fn should_not_extract_edges_on_empty() {
        assert_eq!(extract_edges(vec![]), None);
    }

    #[test]
    fn should_not_extract_count_on_empty() {
        assert_eq!(extract_count(vec![]), None);
    }

    #[test]
    fn should_not_extract_vertex_properties_on_empty() {
        assert_eq!(extract_vertex_properties(vec![]), None);
    }

    #[test]
    fn should_not_extract_edge_properties_on_empty() {
        assert_eq!(extract_edge_properties(vec![]), None);
    }
}<|MERGE_RESOLUTION|>--- conflicted
+++ resolved
@@ -3,13 +3,8 @@
 
 use std::collections::hash_map::DefaultHasher;
 use std::hash::{Hash, Hasher};
-<<<<<<< HEAD
 use std::io::{Cursor, Read, Result as IoResult, Write};
-use std::{str, u8};
-=======
-use std::io::{Cursor, Error as IoError, Read, Write};
 use std::str;
->>>>>>> 31231345
 
 use crate::errors::{Result, ValidationError, ValidationResult};
 use crate::models;

//! Utility functions. These are public because they may be useful for crates
//! that implement Datastore/Transaction.

use std::collections::hash_map::DefaultHasher;
use std::hash::{Hash, Hasher};
use std::io::{Cursor, Error as IoError, Read, Write};
use std::{i32, i64, str, u8};

use crate::errors::{ValidationError, ValidationResult};
use crate::models;

use byteorder::{BigEndian, ReadBytesExt, WriteBytesExt};
use chrono::offset::Utc;
use chrono::{DateTime, Duration, NaiveDateTime, Timelike};
use lazy_static::lazy_static;
use uuid::v1::{Context, Timestamp};
use uuid::Uuid;

const NODE_ID: [u8; 6] = [0, 0, 0, 0, 0, 0];

lazy_static! {
    static ref CONTEXT: Context = Context::new(0);

    /// The maximum possible datetime.
    pub static ref MAX_DATETIME: DateTime<Utc> =
        DateTime::from_utc(NaiveDateTime::from_timestamp(i64::from(i32::MAX), 0), Utc)
            .with_nanosecond(1_999_999_999u32)
            .unwrap();
}

/// A byte-serializable value, frequently employed in the keys of key/value
/// store.
pub enum Component<'a> {
    Uuid(Uuid),
    FixedLengthString(&'a str),
    Identifier(&'a models::Identifier),
    DateTime(DateTime<Utc>),
    JsonValue(&'a models::JsonValue),
}

impl<'a> Component<'a> {
    // Really just implemented to not set off a clippy warning
    pub fn is_empty(&self) -> bool {
        false
    }

    pub fn len(&self) -> usize {
        match *self {
            Component::Uuid(_) => 16,
            Component::FixedLengthString(s) => s.len(),
            Component::Identifier(t) => t.0.len() + 1,
            Component::DateTime(_) => 8,
            Component::JsonValue(_) => 8,
        }
    }

    pub fn write(&self, cursor: &mut Cursor<Vec<u8>>) -> Result<(), IoError> {
        match *self {
<<<<<<< HEAD
            Component::Uuid(uuid) => {
                cursor.write_all(uuid.as_bytes())?;
            }
            Component::FixedLengthString(s) => {
                cursor.write_all(s.as_bytes())?;
            }
            Component::Identifier(t) => {
=======
            Component::Uuid(uuid) => cursor.write_all(uuid.as_bytes()),
            Component::FixedLengthString(s) => cursor.write_all(s.as_bytes()),
            Component::Type(t) => {
>>>>>>> 02d57a11
                cursor.write_all(&[t.0.len() as u8])?;
                cursor.write_all(t.0.as_bytes())
            }
            Component::DateTime(datetime) => {
                let time_to_end = nanos_since_epoch(&MAX_DATETIME) - nanos_since_epoch(&datetime);
                cursor.write_u64::<BigEndian>(time_to_end)
            }
            Component::JsonValue(json) => {
                let mut hasher = DefaultHasher::new();
                json.hash(&mut hasher);
                let hash = hasher.finish();
                cursor.write_u64::<BigEndian>(hash)
            }
        }
    }
}

// Serializes component(s) into bytes.
///
/// # Arguments
/// * `components`: The components to serialize to bytes.
pub fn build(components: &[Component]) -> Vec<u8> {
    let len = components.iter().fold(0, |len, component| len + component.len());
    let mut cursor: Cursor<Vec<u8>> = Cursor::new(Vec::with_capacity(len));

    for component in components {
        if let Err(err) = component.write(&mut cursor) {
            panic!("Could not write bytes: {}", err);
        }
    }

    cursor.into_inner()
}

/// Gets the number of nanoseconds since unix epoch for a given datetime.
///
/// # Arguments
/// * `datetime`: The datetime to convert.
fn nanos_since_epoch(datetime: &DateTime<Utc>) -> u64 {
    let timestamp = datetime.timestamp() as u64;
    let nanoseconds = u64::from(datetime.timestamp_subsec_nanos());
    timestamp * 1_000_000_000 + nanoseconds
}

/// Reads a UUID from bytes.
///
/// # Arguments
/// * `cursor`: The bytes to read from.
pub fn read_uuid<T: AsRef<[u8]>>(cursor: &mut Cursor<T>) -> Uuid {
    let mut buf: [u8; 16] = [0; 16];
    cursor.read_exact(&mut buf).unwrap();
    Uuid::from_slice(&buf).unwrap()
}

/// Reads an identifier from bytes.
///
/// # Arguments
/// * `cursor`: The bytes to read from.
pub fn read_identifier<T: AsRef<[u8]>>(cursor: &mut Cursor<T>) -> models::Identifier {
    let t_len = {
        let mut buf: [u8; 1] = [0; 1];
        cursor.read_exact(&mut buf).unwrap();
        buf[0] as usize
    };

    let mut buf = vec![0u8; t_len];
    cursor.read_exact(&mut buf).unwrap();

    unsafe {
        let s = str::from_utf8_unchecked(&buf).to_string();
        models::Identifier::new_unchecked(s)
    }
}

/// Reads a fixed-length string from bytes.
///
/// # Arguments
/// * `cursor`: The bytes to read from.
pub fn read_fixed_length_string<T: AsRef<[u8]>>(cursor: &mut Cursor<T>) -> String {
    let mut buf = String::new();
    cursor.read_to_string(&mut buf).unwrap();
    buf
}

/// Reads a datetime from bytes.
///
/// # Arguments
/// * `cursor`: The bytes to read from.
pub fn read_datetime<T: AsRef<[u8]>>(cursor: &mut Cursor<T>) -> DateTime<Utc> {
    let time_to_end = cursor.read_u64::<BigEndian>().unwrap();
    assert!(time_to_end <= i64::MAX as u64);
    *MAX_DATETIME - Duration::nanoseconds(time_to_end as i64)
}

pub fn read_u64<T: AsRef<[u8]>>(cursor: &mut Cursor<T>) -> u64 {
    cursor.read_u64::<BigEndian>().unwrap()
}

/// Generates a UUID v1. This utility method uses a shared context and node ID
/// to help ensure generated UUIDs are unique.
pub fn generate_uuid_v1() -> Uuid {
    let now = Utc::now();
    let ts = Timestamp::from_unix(&*CONTEXT, now.timestamp() as u64, now.timestamp_subsec_nanos());
    Uuid::new_v1(ts, &NODE_ID).expect("Expected to be able to generate a UUID")
}

/// Gets the next UUID that would occur after the given one.
///
/// # Arguments
///
/// * `uuid`: The input UUID.
///
/// # Errors
/// Returns a `ValidationError` if the input UUID is the great possible value
/// (i.e., FFFFFFFF-FFFF-FFFF-FFFF-FFFFFFFFFFFF)
pub fn next_uuid(uuid: Uuid) -> ValidationResult<Uuid> {
    let mut bytes = *uuid.as_bytes();

    for i in (0..16).rev() {
        if bytes[i] < 255 {
            bytes[i] += 1;
            return Ok(Uuid::from_slice(&bytes[..]).unwrap());
        } else {
            bytes[i] = 0;
        }
    }

    Err(ValidationError::CannotIncrementUuid)
}

#[cfg(test)]
mod tests {
    use super::{generate_uuid_v1, nanos_since_epoch, next_uuid};
    use chrono::{DateTime, NaiveDateTime, Utc};
    use core::str::FromStr;
    use uuid::Uuid;

    #[test]
    fn should_generate_nanos_since_epoch() {
        let datetime = DateTime::<Utc>::from_utc(NaiveDateTime::from_timestamp(61, 62), Utc);
        assert_eq!(nanos_since_epoch(&datetime), 61000000062);
    }

    #[test]
    fn should_generate_new_uuid_v1() {
        let first = generate_uuid_v1();
        let second = generate_uuid_v1();
        assert_ne!(first, second);
    }

    #[test]
    fn should_generate_next_uuid() {
        let result = next_uuid(Uuid::from_str("16151dea-a538-4bf1-9559-851e256cf139").unwrap());
        assert!(result.is_ok());
        assert_eq!(
            result.unwrap(),
            Uuid::from_str("16151dea-a538-4bf1-9559-851e256cf13a").unwrap()
        );

        let from_uuid = Uuid::from_str("ffffffff-ffff-ffff-ffff-ffffffffffff").unwrap();
        assert!(next_uuid(from_uuid).is_err());
    }
}<|MERGE_RESOLUTION|>--- conflicted
+++ resolved
@@ -56,21 +56,11 @@
 
     pub fn write(&self, cursor: &mut Cursor<Vec<u8>>) -> Result<(), IoError> {
         match *self {
-<<<<<<< HEAD
-            Component::Uuid(uuid) => {
-                cursor.write_all(uuid.as_bytes())?;
-            }
-            Component::FixedLengthString(s) => {
-                cursor.write_all(s.as_bytes())?;
-            }
-            Component::Identifier(t) => {
-=======
             Component::Uuid(uuid) => cursor.write_all(uuid.as_bytes()),
             Component::FixedLengthString(s) => cursor.write_all(s.as_bytes()),
-            Component::Type(t) => {
->>>>>>> 02d57a11
-                cursor.write_all(&[t.0.len() as u8])?;
-                cursor.write_all(t.0.as_bytes())
+            Component::Identifier(i) => {
+                cursor.write_all(&[i.0.len() as u8])?;
+                cursor.write_all(i.0.as_bytes())
             }
             Component::DateTime(datetime) => {
                 let time_to_end = nanos_since_epoch(&MAX_DATETIME) - nanos_since_epoch(&datetime);

--- conflicted
+++ resolved
@@ -1,13 +1,8 @@
 use std::hash::{Hash, Hasher};
 
-<<<<<<< HEAD
-use crate::Type;
+use crate::Identifier;
 
 use chrono::Utc;
-=======
-use crate::{util::generate_uuid_v1, Identifier};
-use uuid::Uuid;
->>>>>>> f3283964
 
 /// A vertex.
 ///
@@ -28,14 +23,9 @@
     /// # Arguments
     ///
     /// * `t`: The type of the vertex.
-<<<<<<< HEAD
-    pub fn new(t: Type) -> Self {
+    pub fn new(t: Identifier) -> Self {
         let id = Utc::now().timestamp_nanos() as u64;
         Self::with_id(id, t)
-=======
-    pub fn new(t: Identifier) -> Self {
-        Self::with_id(generate_uuid_v1(), t)
->>>>>>> f3283964
     }
 
     /// Creates a new vertex with a specified id.
@@ -44,11 +34,7 @@
     ///
     /// * `id`: The id of the vertex.
     /// * `t`: The type of the vertex.
-<<<<<<< HEAD
-    pub fn with_id(id: u64, t: Type) -> Self {
-=======
-    pub fn with_id(id: Uuid, t: Identifier) -> Self {
->>>>>>> f3283964
+    pub fn with_id(id: u64, t: Identifier) -> Self {
         Vertex { id, t }
     }
 }

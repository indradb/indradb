--- conflicted
+++ resolved
@@ -25,11 +25,7 @@
     /// * `outbound_id`: The id of the outbound vertex.
     /// * `t`: The type of the edge.
     /// * `inbound_id`: The id of the inbound vertex.
-<<<<<<< HEAD
-    pub fn new(outbound_id: u64, t: Type, inbound_id: u64) -> EdgeKey {
-=======
-    pub fn new(outbound_id: Uuid, t: Identifier, inbound_id: Uuid) -> EdgeKey {
->>>>>>> f3283964
+    pub fn new(outbound_id: u64, t: Identifier, inbound_id: u64) -> EdgeKey {
         EdgeKey {
             outbound_id,
             t,
@@ -87,12 +83,7 @@
     fn should_create_edge_with_current_datetime() {
         let start_datetime = Utc::now();
 
-<<<<<<< HEAD
-        let edge = Edge::new_with_current_datetime(EdgeKey::new(0, Type::default(), 0));
-=======
-        let edge =
-            Edge::new_with_current_datetime(EdgeKey::new(Uuid::default(), Identifier::default(), Uuid::default()));
->>>>>>> f3283964
+        let edge = Edge::new_with_current_datetime(EdgeKey::new(0, Identifier::default(), 0));
 
         let end_datetime = Utc::now();
 

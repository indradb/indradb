--- conflicted
+++ resolved
@@ -1,14 +1,7 @@
 use std::str::FromStr;
 use std::u32;
 
-<<<<<<< HEAD
-use super::edges::EdgeKey;
-use super::json::JsonValue;
-use super::types::Type;
-use crate::errors;
-=======
-use crate::{errors, EdgeKey, Type};
->>>>>>> ce3e8dc5
+use crate::{errors, EdgeKey, JsonValue, Type};
 
 use chrono::offset::Utc;
 use chrono::DateTime;

--- conflicted
+++ resolved
@@ -1,12 +1,6 @@
 use super::edges::Edge;
 use super::types::Type;
-<<<<<<< HEAD
-use errors;
-=======
 use crate::errors;
-use chrono::offset::Utc;
-use chrono::DateTime;
->>>>>>> cce09d80
 use std::str::FromStr;
 use uuid::Uuid;
 

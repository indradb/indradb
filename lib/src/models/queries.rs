use std::str::FromStr;
use std::u32;

<<<<<<< HEAD
use crate::{errors, EdgeKey, Identifier};
=======
use crate::{errors, EdgeKey, JsonValue, Type};
>>>>>>> 02d57a11

use chrono::offset::Utc;
use chrono::DateTime;
use uuid::Uuid;

macro_rules! vertex_query_type {
    ($name:ident, $variant:ident) => {
        impl VertexQueryExt for $name {}

        // we don't want to impl From since the reverse operation isn't allowed
        #[allow(clippy::from_over_into)]
        impl Into<VertexQuery> for $name {
            fn into(self) -> VertexQuery {
                VertexQuery::$variant(self)
            }
        }
    };
}

macro_rules! edge_query_type {
    ($name:ident, $variant:ident) => {
        impl EdgeQueryExt for $name {}

        // we don't want to impl From since the reverse operation isn't allowed
        #[allow(clippy::from_over_into)]
        impl Into<EdgeQuery> for $name {
            fn into(self) -> EdgeQuery {
                EdgeQuery::$variant(self)
            }
        }
    };
}

/// Specifies what kind of items should be piped from one type of query to
/// another.
///
/// Edge and vertex queries can build off of one another via pipes - e.g. you
/// can get the outbound edges of a set of vertices by piping from a vertex
/// query to an edge query. `EdgeDirection`s are used to specify which
/// end of things you want to pipe - either the outbound items or the inbound
/// items.
#[derive(Eq, PartialEq, Clone, Debug, Hash, Copy)]
pub enum EdgeDirection {
    Outbound,
    Inbound,
}

impl FromStr for EdgeDirection {
    type Err = errors::ValidationError;

    fn from_str(s: &str) -> Result<EdgeDirection, Self::Err> {
        match s {
            "outbound" => Ok(EdgeDirection::Outbound),
            "inbound" => Ok(EdgeDirection::Inbound),
            _ => Err(errors::ValidationError::InvalidValue),
        }
    }
}

impl From<EdgeDirection> for String {
    fn from(d: EdgeDirection) -> Self {
        match d {
            EdgeDirection::Outbound => "outbound".to_string(),
            EdgeDirection::Inbound => "inbound".to_string(),
        }
    }
}

/// A query for vertices.
///
/// Generally you shouldn't need to instantiate a `VertexQuery` directly, but
/// rather one of the vertex query structs, and then call `.into()` on it to
/// convert it to a `VertexQuery`.
#[derive(Eq, PartialEq, Clone, Debug)]
pub enum VertexQuery {
    Range(RangeVertexQuery),
    Specific(SpecificVertexQuery),
    Pipe(PipeVertexQuery),

    PropertyPresence(PropertyPresenceVertexQuery),
    PropertyValue(PropertyValueVertexQuery),

    PipePropertyPresence(PipePropertyPresenceVertexQuery),
    PipePropertyValue(PipePropertyValueVertexQuery),
}

/// Extension trait with methods available in all vertex queries.
pub trait VertexQueryExt: Into<VertexQuery> {
    /// Gets the outbound edges associated with the vertices.
    fn outbound(self) -> PipeEdgeQuery {
        PipeEdgeQuery::new(Box::new(self.into()), EdgeDirection::Outbound)
    }

    /// Gets the inbound edges associated with the vertices.
    fn inbound(self) -> PipeEdgeQuery {
        PipeEdgeQuery::new(Box::new(self.into()), EdgeDirection::Inbound)
    }

    /// Gets a property associated with the vertices.
    ///
    /// # Arguments
    /// * `name`: The name of the property to get.
    fn property<T: Into<Type>>(self, name: T) -> VertexPropertyQuery {
        VertexPropertyQuery::new(self.into(), name)
    }

    /// Gets vertices with a property.
    ///
    /// # Arguments
    /// * `name`: The name of the property.
    fn with_property<T: Into<Type>>(self, name: T) -> PipePropertyPresenceVertexQuery {
        PipePropertyPresenceVertexQuery::new(Box::new(self.into()), name, true)
    }

    /// Gets vertices without a property.
    ///
    /// # Arguments
    /// * `name`: The name of the property.
    fn without_property<T: Into<Type>>(self, name: T) -> PipePropertyPresenceVertexQuery {
        PipePropertyPresenceVertexQuery::new(Box::new(self.into()), name, false)
    }

    /// Gets vertices with a property equal to a given value.
    ///
    /// # Arguments
    /// * `name`: The name of the property.
    /// * `value`: The value of the property.
    fn with_property_equal_to<T: Into<Type>>(self, name: T, value: JsonValue) -> PipePropertyValueVertexQuery {
        PipePropertyValueVertexQuery::new(Box::new(self.into()), name, value, true)
    }

    /// Gets vertices with a property not equal to a given value.
    ///
    /// # Arguments
    /// * `name`: The name of the property.
    /// * `value`: The value of the property.
    fn with_property_not_equal_to<T: Into<Type>>(self, name: T, value: JsonValue) -> PipePropertyValueVertexQuery {
        PipePropertyValueVertexQuery::new(Box::new(self.into()), name, value, false)
    }
}

/// Gets vertices with a property.
#[derive(Eq, PartialEq, Clone, Debug)]
pub struct PropertyPresenceVertexQuery {
    /// The name of the property.
    pub name: Type,
}

vertex_query_type!(PropertyPresenceVertexQuery, PropertyPresence);

impl PropertyPresenceVertexQuery {
    /// Creates a new vertex query for getting vertices with a property.
    ///
    /// Arguments
    /// * `name`: The name of the property.
    pub fn new<T: Into<Type>>(name: T) -> Self {
        Self { name: name.into() }
    }
}

/// Gets vertices with a property equal to a given value.
#[derive(Eq, PartialEq, Clone, Debug)]
pub struct PropertyValueVertexQuery {
    /// The name of the property.
    pub name: Type,
    /// The value of the property.
    pub value: JsonValue,
}

vertex_query_type!(PropertyValueVertexQuery, PropertyValue);

impl PropertyValueVertexQuery {
    /// Creates a new vertex query for getting vertices with a property with a
    /// given value.
    ///
    /// Arguments
    /// * `name`: The name of the property.
    /// * `value`: The value of the property.
    pub fn new<T: Into<Type>>(name: T, value: JsonValue) -> Self {
        Self {
            name: name.into(),
            value,
        }
    }
}

/// Gets vertices with a property.
#[derive(Eq, PartialEq, Clone, Debug)]
pub struct PipePropertyPresenceVertexQuery {
    /// The query to filter.
    pub inner: Box<VertexQuery>,
    /// The name of the property.
    pub name: Type,
    /// Whether we should look for property presence or lack thereof.
    pub exists: bool,
}

vertex_query_type!(PipePropertyPresenceVertexQuery, PipePropertyPresence);

impl PipePropertyPresenceVertexQuery {
    /// Gets vertices with a property.
    ///
    /// Arguments
    /// * `inner`: The query to filter.
    /// * `name`: The name of the property.
    /// * `exists`: Whether we should look for property presence or lack thereof.
    pub fn new<T: Into<Type>>(inner: Box<VertexQuery>, name: T, exists: bool) -> Self {
        Self {
            inner,
            name: name.into(),
            exists,
        }
    }
}

/// Gets vertices with a property equal to a given value.
#[derive(Eq, PartialEq, Clone, Debug)]
pub struct PipePropertyValueVertexQuery {
    /// The query to filter.
    pub inner: Box<VertexQuery>,
    /// The name of the property.
    pub name: Type,
    /// The value of the property.
    pub value: JsonValue,
    /// Whether we should look for property equality or non-equality.
    pub equal: bool,
}

vertex_query_type!(PipePropertyValueVertexQuery, PipePropertyValue);

impl PipePropertyValueVertexQuery {
    /// Creates a new vertex query for getting vertices with a property with a
    /// given value.
    ///
    /// Arguments
    /// * `inner`: The query to filter.
    /// * `name`: The name of the property.
    /// * `value`: The value of the property.
    /// * `equal`: Whether we should look for property equality or non-equality.
    pub fn new<T: Into<Type>>(inner: Box<VertexQuery>, name: T, value: JsonValue, equal: bool) -> Self {
        Self {
            inner,
            name: name.into(),
            value,
            equal,
        }
    }
}

/// Gets a range of vertices.
#[derive(Eq, PartialEq, Clone, Debug)]
pub struct RangeVertexQuery {
    /// Limits the number of vertices to get.
    pub limit: u32,

    /// Filters the type of vertices returned.
    pub t: Option<Identifier>,

    /// Sets the lowest vertex ID to return.
    pub start_id: Option<Uuid>,
}

vertex_query_type!(RangeVertexQuery, Range);

impl Default for RangeVertexQuery {
    fn default() -> Self {
        Self::new()
    }
}

impl RangeVertexQuery {
    /// Creates a new vertex range query.
    pub fn new() -> Self {
        Self {
            limit: u32::max_value(),
            t: None,
            start_id: None,
        }
    }

    /// Sets the limit.
    ///
    /// # Arguments
    /// * `limit`: Limits the number of returned results.
    pub fn limit(self, limit: u32) -> Self {
        Self {
            limit,
            t: self.t,
            start_id: self.start_id,
        }
    }

    /// Filter the type of vertices returned.
    ///
    /// # Arguments
    /// * `t`: Sets the type filter.
    pub fn t(self, t: Identifier) -> Self {
        Self {
            limit: self.limit,
            t: Some(t),
            start_id: self.start_id,
        }
    }

    /// Sets the lowest vertex ID to return.
    ///
    /// # Arguments
    /// * `start_id`: The lowest vertex ID to return.
    pub fn start_id(self, start_id: Uuid) -> Self {
        Self {
            limit: self.limit,
            t: self.t,
            start_id: Some(start_id),
        }
    }
}

/// Gets a specific set of vertices.
#[derive(Eq, PartialEq, Clone, Debug)]
pub struct SpecificVertexQuery {
    /// The IDs of the vertices to get.
    pub ids: Vec<Uuid>,
}

vertex_query_type!(SpecificVertexQuery, Specific);

impl SpecificVertexQuery {
    /// Creates a new vertex query for getting a list of vertices by their
    /// IDs.
    ///
    /// Arguments
    /// * `ids`: The IDs of the vertices to get.
    pub fn new(ids: Vec<Uuid>) -> Self {
        Self { ids }
    }

    /// Creates a new vertex query for getting a single vertex.
    ///
    /// Arguments
    /// * `id`: The ID of the vertex to get.
    pub fn single(id: Uuid) -> Self {
        Self { ids: vec![id] }
    }
}

/// Gets the vertices associated with edges.
///
/// Generally, you shouldn't need to construct this directly, but rather call
/// `.outbound()` or `.inbound()` on an edge query.
#[derive(Eq, PartialEq, Clone, Debug)]
pub struct PipeVertexQuery {
    /// The edge query to build off of.
    pub inner: Box<EdgeQuery>,

    /// Whether to get outbound or inbound vertices on the edges.
    pub direction: EdgeDirection,

    /// Limits the number of vertices to get.
    pub limit: u32,

    /// Filters the type of vertices returned.
    pub t: Option<Identifier>,
}

vertex_query_type!(PipeVertexQuery, Pipe);

impl PipeVertexQuery {
    /// Creates a new pipe vertex query.
    ///
    /// Arguments
    /// * `inner`: The edge query to build off of.
    /// * `direction`: Whether to get outbound or inbound vertices on the
    ///   edges.
    pub fn new(inner: Box<EdgeQuery>, direction: EdgeDirection) -> Self {
        Self {
            inner,
            direction,
            limit: u32::max_value(),
            t: None,
        }
    }

    /// Sets the limit.
    ///
    /// # Arguments
    /// * `limit`: Limits the number of returned results.
    pub fn limit(self, limit: u32) -> Self {
        Self {
            inner: self.inner,
            direction: self.direction,
            limit,
            t: self.t,
        }
    }

    /// Filter the type of vertices returned.
    ///
    /// # Arguments
    /// * `t`: Sets the type filter.
    pub fn t(self, t: Identifier) -> Self {
        Self {
            inner: self.inner,
            direction: self.direction,
            limit: self.limit,
            t: Some(t),
        }
    }
}

/// Gets property values associated with vertices.
#[derive(Eq, PartialEq, Clone, Debug)]
pub struct VertexPropertyQuery {
    /// The vertex query to build off of.
    pub inner: VertexQuery,

    /// The name of the property to get.
    pub name: Type,
}

impl VertexPropertyQuery {
    /// Creates a new vertex property query.
    ///
    /// Arguments
    /// * `inner`: The vertex query to build off of.
    /// * `name`: The name of the property to get.
    pub fn new<T: Into<Type>>(inner: VertexQuery, name: T) -> Self {
        Self {
            inner,
            name: name.into(),
        }
    }
}

/// A query for edges.
///
/// Generally you shouldn't need to instantiate an `EdgeQuery` directly, but
/// rather one of the edge query structs, and then call `.into()` on it to
/// convert it to an `EdgeQuery`.
#[derive(Eq, PartialEq, Clone, Debug)]
pub enum EdgeQuery {
    Specific(SpecificEdgeQuery),
    Pipe(PipeEdgeQuery),

    PropertyPresence(PropertyPresenceEdgeQuery),
    PropertyValue(PropertyValueEdgeQuery),

    PipePropertyPresence(PipePropertyPresenceEdgeQuery),
    PipePropertyValue(PipePropertyValueEdgeQuery),
}

/// Extension trait that specifies methods exposed by all edge queries.
pub trait EdgeQueryExt: Into<EdgeQuery> {
    /// Gets the vertices associated with the outbound end of the edges.
    fn outbound(self) -> PipeVertexQuery {
        PipeVertexQuery::new(Box::new(self.into()), EdgeDirection::Outbound)
    }

    /// Gets the vertices associated with the inbound end of the edges.
    fn inbound(self) -> PipeVertexQuery {
        PipeVertexQuery::new(Box::new(self.into()), EdgeDirection::Inbound)
    }

    /// Gets a property associated with the edges.
    ///
    /// # Arguments
    /// * `name`: The name of the property to get.
    fn property<T: Into<Type>>(self, name: T) -> EdgePropertyQuery {
        EdgePropertyQuery::new(self.into(), name)
    }

    /// Gets edges with a property.
    ///
    /// # Arguments
    /// * `name`: The name of the property.
    fn with_property<T: Into<Type>>(self, name: T) -> PipePropertyPresenceEdgeQuery {
        PipePropertyPresenceEdgeQuery::new(Box::new(self.into()), name, true)
    }

    /// Gets edges without a property.
    ///
    /// # Arguments
    /// * `name`: The name of the property.
    fn without_property<T: Into<Type>>(self, name: T) -> PipePropertyPresenceEdgeQuery {
        PipePropertyPresenceEdgeQuery::new(Box::new(self.into()), name, false)
    }

    /// Gets edges with a property equal to a given value.
    ///
    /// # Arguments
    /// * `name`: The name of the property.
    /// * `value`: The value of the property.
    fn with_property_equal_to<T: Into<Type>>(self, name: T, value: JsonValue) -> PipePropertyValueEdgeQuery {
        PipePropertyValueEdgeQuery::new(Box::new(self.into()), name, value, true)
    }

    /// Gets edges with a property not equal to a given value.
    ///
    /// # Arguments
    /// * `name`: The name of the property.
    /// * `value`: The value of the property.
    fn with_property_not_equal_to<T: Into<Type>>(self, name: T, value: JsonValue) -> PipePropertyValueEdgeQuery {
        PipePropertyValueEdgeQuery::new(Box::new(self.into()), name, value, false)
    }
}

/// Gets edges with a property.
#[derive(Eq, PartialEq, Clone, Debug)]
pub struct PropertyPresenceEdgeQuery {
    /// The name of the property.
    pub name: Type,
}

edge_query_type!(PropertyPresenceEdgeQuery, PropertyPresence);

impl PropertyPresenceEdgeQuery {
    /// Creates a new edge query for getting edges with a property.
    ///
    /// Arguments
    /// * `name`: The name of the property.
    pub fn new<T: Into<Type>>(name: T) -> Self {
        Self { name: name.into() }
    }
}

/// Gets edges with a property equal to a given value.
#[derive(Eq, PartialEq, Clone, Debug)]
pub struct PropertyValueEdgeQuery {
    /// The name of the property.
    pub name: Type,
    /// The value of the property.
    pub value: JsonValue,
}

edge_query_type!(PropertyValueEdgeQuery, PropertyValue);

impl PropertyValueEdgeQuery {
    /// Creates a new edge query for getting edges with a property with a
    /// given value.
    ///
    /// Arguments
    /// * `name`: The name of the property.
    /// * `value`: The value of the property.
    pub fn new<T: Into<Type>>(name: T, value: JsonValue) -> Self {
        Self {
            name: name.into(),
            value,
        }
    }
}

/// Gets edges with a property.
#[derive(Eq, PartialEq, Clone, Debug)]
pub struct PipePropertyPresenceEdgeQuery {
    /// The query to filter.
    pub inner: Box<EdgeQuery>,
    /// The name of the property.
    pub name: Type,
    /// Whether we should look for property presence or lack thereof.
    pub exists: bool,
}

edge_query_type!(PipePropertyPresenceEdgeQuery, PipePropertyPresence);

impl PipePropertyPresenceEdgeQuery {
    /// Gets edges with a property.
    ///
    /// Arguments
    /// * `inner`: The query to filter.
    /// * `name`: The name of the property.
    /// * `exists`: Whether we should look for property presence or lack thereof.
    pub fn new<T: Into<Type>>(inner: Box<EdgeQuery>, name: T, exists: bool) -> Self {
        Self {
            inner,
            name: name.into(),
            exists,
        }
    }
}

/// Gets edges with a property equal to a given value.
#[derive(Eq, PartialEq, Clone, Debug)]
pub struct PipePropertyValueEdgeQuery {
    /// The query to filter.
    pub inner: Box<EdgeQuery>,
    /// The name of the property.
    pub name: Type,
    /// The value of the property.
    pub value: JsonValue,
    /// Whether we should look for property equality or non-equality.
    pub equal: bool,
}

edge_query_type!(PipePropertyValueEdgeQuery, PipePropertyValue);

impl PipePropertyValueEdgeQuery {
    /// Creates a new edge query for getting edges with a property with a
    /// given value.
    ///
    /// Arguments
    /// * `inner`: The query to filter.
    /// * `name`: The name of the property.
    /// * `value`: The value of the property.
    /// * `equal`: Whether we should look for property equality or non-equality.
    pub fn new<T: Into<Type>>(inner: Box<EdgeQuery>, name: T, value: JsonValue, equal: bool) -> Self {
        Self {
            inner,
            name: name.into(),
            value,
            equal,
        }
    }
}

/// Gets a specific set of edges.
#[derive(Eq, PartialEq, Clone, Debug)]
pub struct SpecificEdgeQuery {
    /// The keys of the edges to get.
    pub keys: Vec<EdgeKey>,
}

edge_query_type!(SpecificEdgeQuery, Specific);

impl SpecificEdgeQuery {
    /// Creates a new edge query for getting a list of edges by their
    /// keys.
    ///
    /// Arguments
    /// * `keys`: The keys of the edges to get.
    pub fn new(keys: Vec<EdgeKey>) -> Self {
        Self { keys }
    }

    /// Creates a new edge query for getting a single edge.
    ///
    /// Arguments
    /// * `key`: The key of the edge to get.
    pub fn single(key: EdgeKey) -> Self {
        Self { keys: vec![key] }
    }
}

/// Gets the edges associated with vertices.
///
/// Generally, you shouldn't need to construct this directly, but rather call
/// `.outbound()` or `.inbound()` on a vertex query.
#[derive(Eq, PartialEq, Clone, Debug)]
pub struct PipeEdgeQuery {
    /// The vertex query to build off of.
    pub inner: Box<VertexQuery>,

    /// Whether to get outbound or inbound edges on the vertices.
    pub direction: EdgeDirection,

    /// Limits the number of edges to get.
    pub limit: u32,

    /// Filters the type of edges returned.
    pub t: Option<Identifier>,

    /// Specifies the newest update datetime for returned edges.
    pub high: Option<DateTime<Utc>>,

    /// Specifies the oldest update datetime for returned edges.
    pub low: Option<DateTime<Utc>>,
}

edge_query_type!(PipeEdgeQuery, Pipe);

impl PipeEdgeQuery {
    /// Creates a new pipe edge query.
    ///
    /// Arguments
    /// * `inner`: The edge query to build off of.
    /// * `direction`: Whether to get outbound or inbound edges on the
    ///   vertices.
    /// * `limit`: Limits the number of edges to get.
    pub fn new(inner: Box<VertexQuery>, direction: EdgeDirection) -> Self {
        Self {
            inner,
            direction,
            limit: u32::max_value(),
            t: None,
            high: None,
            low: None,
        }
    }

    /// Sets the limit.
    ///
    /// # Arguments
    /// * `limit`: Limits the number of returned results.
    pub fn limit(self, limit: u32) -> Self {
        Self {
            inner: self.inner,
            direction: self.direction,
            limit,
            t: self.t,
            high: self.high,
            low: self.low,
        }
    }

    /// Filter the type of edges returned.
    ///
    /// # Arguments
    /// * `t`: Sets the type filter.
    pub fn t(self, t: Identifier) -> Self {
        Self {
            inner: self.inner,
            direction: self.direction,
            limit: self.limit,
            t: Some(t),
            high: self.high,
            low: self.low,
        }
    }

    /// Filter the update datetime of the edges returned.
    ///
    /// # Arguments
    /// * `high`: The newest update datetime for the edges returned.
    pub fn high(self, high: DateTime<Utc>) -> Self {
        Self {
            inner: self.inner,
            direction: self.direction,
            limit: self.limit,
            t: self.t,
            high: Some(high),
            low: self.low,
        }
    }

    /// Filter the update datetime of the edges returned.
    ///
    /// # Arguments
    /// * `low`: The oldest update datetime for the edges returned.
    pub fn low(self, low: DateTime<Utc>) -> Self {
        Self {
            inner: self.inner,
            direction: self.direction,
            limit: self.limit,
            t: self.t,
            high: self.high,
            low: Some(low),
        }
    }
}

/// Gets property values associated with edges.
#[derive(Eq, PartialEq, Clone, Debug)]
pub struct EdgePropertyQuery {
    /// The edge query to build off of.
    pub inner: EdgeQuery,

    /// The name of the property to get.
    pub name: Type,
}

impl EdgePropertyQuery {
    /// Creates a new edge property query.
    ///
    /// Arguments
    /// * `inner`: The edge query to build off of.
    /// * `name`: The name of the property to get.
    pub fn new<T: Into<Type>>(inner: EdgeQuery, name: T) -> Self {
        Self {
            inner,
            name: name.into(),
        }
    }
}

#[cfg(test)]
mod tests {
    use super::EdgeDirection;
    use std::str::FromStr;

    #[test]
    fn should_convert_str_to_edge_direction() {
        assert_eq!(EdgeDirection::from_str("outbound").unwrap(), EdgeDirection::Outbound);
        assert_eq!(EdgeDirection::from_str("inbound").unwrap(), EdgeDirection::Inbound);
        assert!(EdgeDirection::from_str("foo").is_err());
    }

    #[test]
    fn should_convert_edge_direction_to_string() {
        let s: String = EdgeDirection::Outbound.into();
        assert_eq!(s, "outbound".to_string());
        let s: String = EdgeDirection::Inbound.into();
        assert_eq!(s, "inbound".to_string());
    }
}<|MERGE_RESOLUTION|>--- conflicted
+++ resolved
@@ -1,11 +1,7 @@
 use std::str::FromStr;
 use std::u32;
 
-<<<<<<< HEAD
-use crate::{errors, EdgeKey, Identifier};
-=======
-use crate::{errors, EdgeKey, JsonValue, Type};
->>>>>>> 02d57a11
+use crate::{errors, EdgeKey, Identifier, JsonValue};
 
 use chrono::offset::Utc;
 use chrono::DateTime;
@@ -108,7 +104,7 @@
     ///
     /// # Arguments
     /// * `name`: The name of the property to get.
-    fn property<T: Into<Type>>(self, name: T) -> VertexPropertyQuery {
+    fn property<T: Into<Identifier>>(self, name: T) -> VertexPropertyQuery {
         VertexPropertyQuery::new(self.into(), name)
     }
 
@@ -116,7 +112,7 @@
     ///
     /// # Arguments
     /// * `name`: The name of the property.
-    fn with_property<T: Into<Type>>(self, name: T) -> PipePropertyPresenceVertexQuery {
+    fn with_property<T: Into<Identifier>>(self, name: T) -> PipePropertyPresenceVertexQuery {
         PipePropertyPresenceVertexQuery::new(Box::new(self.into()), name, true)
     }
 
@@ -124,7 +120,7 @@
     ///
     /// # Arguments
     /// * `name`: The name of the property.
-    fn without_property<T: Into<Type>>(self, name: T) -> PipePropertyPresenceVertexQuery {
+    fn without_property<T: Into<Identifier>>(self, name: T) -> PipePropertyPresenceVertexQuery {
         PipePropertyPresenceVertexQuery::new(Box::new(self.into()), name, false)
     }
 
@@ -133,7 +129,7 @@
     /// # Arguments
     /// * `name`: The name of the property.
     /// * `value`: The value of the property.
-    fn with_property_equal_to<T: Into<Type>>(self, name: T, value: JsonValue) -> PipePropertyValueVertexQuery {
+    fn with_property_equal_to<T: Into<Identifier>>(self, name: T, value: JsonValue) -> PipePropertyValueVertexQuery {
         PipePropertyValueVertexQuery::new(Box::new(self.into()), name, value, true)
     }
 
@@ -142,7 +138,11 @@
     /// # Arguments
     /// * `name`: The name of the property.
     /// * `value`: The value of the property.
-    fn with_property_not_equal_to<T: Into<Type>>(self, name: T, value: JsonValue) -> PipePropertyValueVertexQuery {
+    fn with_property_not_equal_to<T: Into<Identifier>>(
+        self,
+        name: T,
+        value: JsonValue,
+    ) -> PipePropertyValueVertexQuery {
         PipePropertyValueVertexQuery::new(Box::new(self.into()), name, value, false)
     }
 }
@@ -151,7 +151,7 @@
 #[derive(Eq, PartialEq, Clone, Debug)]
 pub struct PropertyPresenceVertexQuery {
     /// The name of the property.
-    pub name: Type,
+    pub name: Identifier,
 }
 
 vertex_query_type!(PropertyPresenceVertexQuery, PropertyPresence);
@@ -161,7 +161,7 @@
     ///
     /// Arguments
     /// * `name`: The name of the property.
-    pub fn new<T: Into<Type>>(name: T) -> Self {
+    pub fn new<T: Into<Identifier>>(name: T) -> Self {
         Self { name: name.into() }
     }
 }
@@ -170,7 +170,7 @@
 #[derive(Eq, PartialEq, Clone, Debug)]
 pub struct PropertyValueVertexQuery {
     /// The name of the property.
-    pub name: Type,
+    pub name: Identifier,
     /// The value of the property.
     pub value: JsonValue,
 }
@@ -184,7 +184,7 @@
     /// Arguments
     /// * `name`: The name of the property.
     /// * `value`: The value of the property.
-    pub fn new<T: Into<Type>>(name: T, value: JsonValue) -> Self {
+    pub fn new<T: Into<Identifier>>(name: T, value: JsonValue) -> Self {
         Self {
             name: name.into(),
             value,
@@ -198,7 +198,7 @@
     /// The query to filter.
     pub inner: Box<VertexQuery>,
     /// The name of the property.
-    pub name: Type,
+    pub name: Identifier,
     /// Whether we should look for property presence or lack thereof.
     pub exists: bool,
 }
@@ -212,7 +212,7 @@
     /// * `inner`: The query to filter.
     /// * `name`: The name of the property.
     /// * `exists`: Whether we should look for property presence or lack thereof.
-    pub fn new<T: Into<Type>>(inner: Box<VertexQuery>, name: T, exists: bool) -> Self {
+    pub fn new<T: Into<Identifier>>(inner: Box<VertexQuery>, name: T, exists: bool) -> Self {
         Self {
             inner,
             name: name.into(),
@@ -227,7 +227,7 @@
     /// The query to filter.
     pub inner: Box<VertexQuery>,
     /// The name of the property.
-    pub name: Type,
+    pub name: Identifier,
     /// The value of the property.
     pub value: JsonValue,
     /// Whether we should look for property equality or non-equality.
@@ -245,7 +245,7 @@
     /// * `name`: The name of the property.
     /// * `value`: The value of the property.
     /// * `equal`: Whether we should look for property equality or non-equality.
-    pub fn new<T: Into<Type>>(inner: Box<VertexQuery>, name: T, value: JsonValue, equal: bool) -> Self {
+    pub fn new<T: Into<Identifier>>(inner: Box<VertexQuery>, name: T, value: JsonValue, equal: bool) -> Self {
         Self {
             inner,
             name: name.into(),
@@ -422,7 +422,7 @@
     pub inner: VertexQuery,
 
     /// The name of the property to get.
-    pub name: Type,
+    pub name: Identifier,
 }
 
 impl VertexPropertyQuery {
@@ -431,7 +431,7 @@
     /// Arguments
     /// * `inner`: The vertex query to build off of.
     /// * `name`: The name of the property to get.
-    pub fn new<T: Into<Type>>(inner: VertexQuery, name: T) -> Self {
+    pub fn new<T: Into<Identifier>>(inner: VertexQuery, name: T) -> Self {
         Self {
             inner,
             name: name.into(),
@@ -472,7 +472,7 @@
     ///
     /// # Arguments
     /// * `name`: The name of the property to get.
-    fn property<T: Into<Type>>(self, name: T) -> EdgePropertyQuery {
+    fn property<T: Into<Identifier>>(self, name: T) -> EdgePropertyQuery {
         EdgePropertyQuery::new(self.into(), name)
     }
 
@@ -480,7 +480,7 @@
     ///
     /// # Arguments
     /// * `name`: The name of the property.
-    fn with_property<T: Into<Type>>(self, name: T) -> PipePropertyPresenceEdgeQuery {
+    fn with_property<T: Into<Identifier>>(self, name: T) -> PipePropertyPresenceEdgeQuery {
         PipePropertyPresenceEdgeQuery::new(Box::new(self.into()), name, true)
     }
 
@@ -488,7 +488,7 @@
     ///
     /// # Arguments
     /// * `name`: The name of the property.
-    fn without_property<T: Into<Type>>(self, name: T) -> PipePropertyPresenceEdgeQuery {
+    fn without_property<T: Into<Identifier>>(self, name: T) -> PipePropertyPresenceEdgeQuery {
         PipePropertyPresenceEdgeQuery::new(Box::new(self.into()), name, false)
     }
 
@@ -497,7 +497,7 @@
     /// # Arguments
     /// * `name`: The name of the property.
     /// * `value`: The value of the property.
-    fn with_property_equal_to<T: Into<Type>>(self, name: T, value: JsonValue) -> PipePropertyValueEdgeQuery {
+    fn with_property_equal_to<T: Into<Identifier>>(self, name: T, value: JsonValue) -> PipePropertyValueEdgeQuery {
         PipePropertyValueEdgeQuery::new(Box::new(self.into()), name, value, true)
     }
 
@@ -506,7 +506,7 @@
     /// # Arguments
     /// * `name`: The name of the property.
     /// * `value`: The value of the property.
-    fn with_property_not_equal_to<T: Into<Type>>(self, name: T, value: JsonValue) -> PipePropertyValueEdgeQuery {
+    fn with_property_not_equal_to<T: Into<Identifier>>(self, name: T, value: JsonValue) -> PipePropertyValueEdgeQuery {
         PipePropertyValueEdgeQuery::new(Box::new(self.into()), name, value, false)
     }
 }
@@ -515,7 +515,7 @@
 #[derive(Eq, PartialEq, Clone, Debug)]
 pub struct PropertyPresenceEdgeQuery {
     /// The name of the property.
-    pub name: Type,
+    pub name: Identifier,
 }
 
 edge_query_type!(PropertyPresenceEdgeQuery, PropertyPresence);
@@ -525,7 +525,7 @@
     ///
     /// Arguments
     /// * `name`: The name of the property.
-    pub fn new<T: Into<Type>>(name: T) -> Self {
+    pub fn new<T: Into<Identifier>>(name: T) -> Self {
         Self { name: name.into() }
     }
 }
@@ -534,7 +534,7 @@
 #[derive(Eq, PartialEq, Clone, Debug)]
 pub struct PropertyValueEdgeQuery {
     /// The name of the property.
-    pub name: Type,
+    pub name: Identifier,
     /// The value of the property.
     pub value: JsonValue,
 }
@@ -548,7 +548,7 @@
     /// Arguments
     /// * `name`: The name of the property.
     /// * `value`: The value of the property.
-    pub fn new<T: Into<Type>>(name: T, value: JsonValue) -> Self {
+    pub fn new<T: Into<Identifier>>(name: T, value: JsonValue) -> Self {
         Self {
             name: name.into(),
             value,
@@ -562,7 +562,7 @@
     /// The query to filter.
     pub inner: Box<EdgeQuery>,
     /// The name of the property.
-    pub name: Type,
+    pub name: Identifier,
     /// Whether we should look for property presence or lack thereof.
     pub exists: bool,
 }
@@ -576,7 +576,7 @@
     /// * `inner`: The query to filter.
     /// * `name`: The name of the property.
     /// * `exists`: Whether we should look for property presence or lack thereof.
-    pub fn new<T: Into<Type>>(inner: Box<EdgeQuery>, name: T, exists: bool) -> Self {
+    pub fn new<T: Into<Identifier>>(inner: Box<EdgeQuery>, name: T, exists: bool) -> Self {
         Self {
             inner,
             name: name.into(),
@@ -591,7 +591,7 @@
     /// The query to filter.
     pub inner: Box<EdgeQuery>,
     /// The name of the property.
-    pub name: Type,
+    pub name: Identifier,
     /// The value of the property.
     pub value: JsonValue,
     /// Whether we should look for property equality or non-equality.
@@ -609,7 +609,7 @@
     /// * `name`: The name of the property.
     /// * `value`: The value of the property.
     /// * `equal`: Whether we should look for property equality or non-equality.
-    pub fn new<T: Into<Type>>(inner: Box<EdgeQuery>, name: T, value: JsonValue, equal: bool) -> Self {
+    pub fn new<T: Into<Identifier>>(inner: Box<EdgeQuery>, name: T, value: JsonValue, equal: bool) -> Self {
         Self {
             inner,
             name: name.into(),
@@ -761,7 +761,7 @@
     pub inner: EdgeQuery,
 
     /// The name of the property to get.
-    pub name: Type,
+    pub name: Identifier,
 }
 
 impl EdgePropertyQuery {
@@ -770,7 +770,7 @@
     /// Arguments
     /// * `inner`: The edge query to build off of.
     /// * `name`: The name of the property to get.
-    pub fn new<T: Into<Type>>(inner: EdgeQuery, name: T) -> Self {
+    pub fn new<T: Into<Identifier>>(inner: EdgeQuery, name: T) -> Self {
         Self {
             inner,
             name: name.into(),

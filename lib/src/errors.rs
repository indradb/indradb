use std::error::Error as StdError;
use std::fmt;
use std::io::Error as IoError;
use std::result::Result as StdResult;

use bincode::Error as BincodeError;
#[cfg(feature = "rocksdb-datastore")]
use rocksdb::Error as RocksDbError;
use serde_json::Error as JsonError;
use tempfile::PersistError as TempFilePersistError;

/// An error triggered by the datastore
#[non_exhaustive]
#[derive(Debug)]
pub enum Error {
    /// Json (de-)serialization failed
    Json {
        inner: JsonError,
    },

    UuidTaken,

    /// An error occurred in the underlying datastore
    Datastore {
        inner: Box<dyn StdError + Send>,
    },

    /// A query occurred on a property that isn't indexed
    NotIndexed
}

impl StdError for Error {
    fn source(&self) -> Option<&(dyn StdError + 'static)> {
        match *self {
            Error::Json { ref inner } => Some(inner),
            Error::Datastore { ref inner } => Some(&**inner),
            _ => None,
        }
    }
}

impl fmt::Display for Error {
    fn fmt(&self, f: &mut fmt::Formatter) -> fmt::Result {
        match *self {
            Error::Json { ref inner } => write!(f, "json error: {}", inner),
            Error::UuidTaken => write!(f, "UUID already taken"),
            Error::Datastore { ref inner } => write!(f, "error in the underlying datastore: {}", inner),
<<<<<<< HEAD
            #[cfg(feature = "rocksdb-datastore")]
            #[allow(deprecated)]
            Error::Rocksdb { ref inner } => write!(f, "rocksdb error: {}", inner),
            #[cfg(feature = "sled-datastore")]
            #[allow(deprecated)]
            Error::Sled { ref inner } => write!(f, "sled error: {}", inner),
            Error::NotIndexed => write!(f, "query attempted on a property that isn't indexed"),
=======
>>>>>>> e740dbb1
        }
    }
}

impl From<JsonError> for Error {
    fn from(err: JsonError) -> Self {
        Error::Json { inner: err }
    }
}

impl From<IoError> for Error {
    fn from(err: IoError) -> Self {
        Error::Datastore { inner: Box::new(err) }
    }
}

impl From<BincodeError> for Error {
    fn from(err: BincodeError) -> Self {
        Error::Datastore { inner: Box::new(err) }
    }
}

#[cfg(feature = "rocksdb-datastore")]
impl From<RocksDbError> for Error {
    fn from(err: RocksDbError) -> Self {
        Error::Datastore { inner: Box::new(err) }
    }
}

impl From<TempFilePersistError> for Error {
    fn from(err: TempFilePersistError) -> Self {
        Error::Datastore { inner: Box::new(err) }
    }
}

pub type Result<T> = StdResult<T, Error>;

/// A validation error
#[derive(Debug)]
pub enum ValidationError {
    /// The value is invalid
    InvalidValue,
    /// The value is too long
    ValueTooLong,
    /// The input UUID is the maximum value, and cannot be incremented
    CannotIncrementUuid,
}

impl StdError for ValidationError {}

impl fmt::Display for ValidationError {
    fn fmt(&self, f: &mut fmt::Formatter) -> fmt::Result {
        match *self {
            ValidationError::InvalidValue => write!(f, "invalid value"),
            ValidationError::ValueTooLong => write!(f, "value too long"),
            ValidationError::CannotIncrementUuid => write!(f, "could not increment the UUID"),
        }
    }
}

pub type ValidationResult<T> = StdResult<T, ValidationError>;<|MERGE_RESOLUTION|>--- conflicted
+++ resolved
@@ -45,16 +45,7 @@
             Error::Json { ref inner } => write!(f, "json error: {}", inner),
             Error::UuidTaken => write!(f, "UUID already taken"),
             Error::Datastore { ref inner } => write!(f, "error in the underlying datastore: {}", inner),
-<<<<<<< HEAD
-            #[cfg(feature = "rocksdb-datastore")]
-            #[allow(deprecated)]
-            Error::Rocksdb { ref inner } => write!(f, "rocksdb error: {}", inner),
-            #[cfg(feature = "sled-datastore")]
-            #[allow(deprecated)]
-            Error::Sled { ref inner } => write!(f, "sled error: {}", inner),
             Error::NotIndexed => write!(f, "query attempted on a property that isn't indexed"),
-=======
->>>>>>> e740dbb1
         }
     }
 }

[package]
name = "indradb-lib-fuzz"
version = "0.0.0"
authors = ["Automatically generated"]
publish = false
edition = "2021"

[package.metadata]
cargo-fuzz = true

[dependencies]
<<<<<<< HEAD
arbitrary = { version = "^1.0.2", features = ["derive"] }
libfuzzer-sys = "0.4.2"
=======
arbitrary = { version = "^1.2.0", features = ["derive"] }
chrono = "0.4.23"
libfuzzer-sys = "0.4.5"
>>>>>>> 25950845
serde_json = "^1.0.57"
tempfile = "^3.2.0"

[dependencies.indradb-lib]
path = ".."
features = ["rocksdb-datastore"]

# Prevent this from interfering with workspaces
[workspace]
members = ["."]

[[bin]]
name = "compare"
path = "fuzz_targets/compare.rs"<|MERGE_RESOLUTION|>--- conflicted
+++ resolved
@@ -9,14 +9,9 @@
 cargo-fuzz = true
 
 [dependencies]
-<<<<<<< HEAD
-arbitrary = { version = "^1.0.2", features = ["derive"] }
-libfuzzer-sys = "0.4.2"
-=======
 arbitrary = { version = "^1.2.0", features = ["derive"] }
 chrono = "0.4.23"
 libfuzzer-sys = "0.4.5"
->>>>>>> 25950845
 serde_json = "^1.0.57"
 tempfile = "^3.2.0"
 

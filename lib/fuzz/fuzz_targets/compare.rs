#![no_main]

use std::collections::HashMap;

use arbitrary::{Arbitrary, Unstructured};
use indradb::{Datastore, MemoryDatastore, RocksdbDatastore};
use libfuzzer_sys::fuzz_target;
use tempfile::tempdir;

#[derive(Arbitrary, Clone, Debug, PartialEq)]
pub enum Op {
    BulkInsert(Vec<BulkInsertItem>),
    CreateVertex(Vertex),
    GetVertices(VertexQuery),
    DeleteVertices(VertexQuery),
    GetVertexCount,
    CreateEdge(EdgeKey),
    GetEdges(EdgeQuery),
    DeleteEdges(EdgeQuery),
    GetEdgeCount(u64, Option<Identifier>, EdgeDirection),
    GetVertexProperties(VertexPropertyQuery),
    GetAllVertexProperties(VertexQuery),
    SetVertexProperties(VertexPropertyQuery, Json),
    DeleteVertexProperties(VertexPropertyQuery),
    GetEdgeProperties(EdgePropertyQuery),
    GetAllEdgeProperties(EdgeQuery),
    SetEdgeProperties(EdgePropertyQuery, Json),
    DeleteEdgeProperties(EdgePropertyQuery),
    IndexProperty(Identifier),
}

#[derive(Arbitrary, Clone, Debug, PartialEq)]
pub enum BulkInsertItem {
    Vertex(Vertex),
    Edge(EdgeKey),
<<<<<<< HEAD
    VertexProperty(u64, Identifier, JsonValue),
    EdgeProperty(EdgeKey, Identifier, JsonValue),
=======
    VertexProperty(Uuid, Identifier, Json),
    EdgeProperty(EdgeKey, Identifier, Json),
>>>>>>> 06134dde
}

impl Into<indradb::BulkInsertItem> for BulkInsertItem {
    fn into(self) -> indradb::BulkInsertItem {
        match self {
            BulkInsertItem::Vertex(vertex) => indradb::BulkInsertItem::Vertex(vertex.into()),
            BulkInsertItem::Edge(key) => indradb::BulkInsertItem::Edge(key.into()),
            BulkInsertItem::VertexProperty(id, name, value) => {
                indradb::BulkInsertItem::VertexProperty(id.into(), name.into(), value.into())
            }
            BulkInsertItem::EdgeProperty(key, name, value) => {
                indradb::BulkInsertItem::EdgeProperty(key.into(), name.into(), value.into())
            }
        }
    }
}

#[derive(Arbitrary, Clone, Debug, PartialEq)]
pub struct Vertex {
    pub id: u64,
    pub t: Identifier,
}

impl Into<indradb::Vertex> for Vertex {
    fn into(self) -> indradb::Vertex {
        indradb::Vertex::with_id(self.id.into(), self.t.into())
    }
}

#[derive(Clone, Debug, PartialEq)]
pub struct Identifier(indradb::Identifier);

impl<'a> Arbitrary<'a> for Identifier {
    fn arbitrary(u: &mut Unstructured<'a>) -> arbitrary::Result<Self> {
        let s: String = u.arbitrary()?;

        if s.is_empty() {
            return Err(arbitrary::Error::NotEnoughData);
        }

        let t = indradb::Identifier::new(s).map_err(|_| arbitrary::Error::IncorrectFormat)?;
        Ok(Self { 0: t })
    }
}

impl Into<indradb::Identifier> for Identifier {
    fn into(self) -> indradb::Identifier {
        self.0
    }
}

#[derive(Arbitrary, Clone, Debug, PartialEq)]
pub enum EdgeDirection {
    Outbound,
    Inbound,
}

impl Into<indradb::EdgeDirection> for EdgeDirection {
    fn into(self) -> indradb::EdgeDirection {
        match self {
            EdgeDirection::Outbound => indradb::EdgeDirection::Outbound,
            EdgeDirection::Inbound => indradb::EdgeDirection::Inbound,
        }
    }
}

#[derive(Arbitrary, Clone, Debug, PartialEq)]
pub enum VertexQuery {
    Range(RangeVertexQuery),
    Specific(SpecificVertexQuery),
    Pipe(PipeVertexQuery),
    PropertyPresence(PropertyPresenceVertexQuery),
    PropertyValue(PropertyValueVertexQuery),
    PipePropertyPresence(PipePropertyPresenceVertexQuery),
    PipePropertyValue(PipePropertyValueVertexQuery),
}

impl Into<indradb::VertexQuery> for VertexQuery {
    fn into(self) -> indradb::VertexQuery {
        match self {
            VertexQuery::Range(q) => indradb::VertexQuery::Range(q.into()),
            VertexQuery::Specific(q) => indradb::VertexQuery::Specific(q.into()),
            VertexQuery::Pipe(q) => indradb::VertexQuery::Pipe(q.into()),
            VertexQuery::PropertyPresence(q) => indradb::VertexQuery::PropertyPresence(q.into()),
            VertexQuery::PropertyValue(q) => indradb::VertexQuery::PropertyValue(q.into()),
            VertexQuery::PipePropertyPresence(q) => indradb::VertexQuery::PipePropertyPresence(q.into()),
            VertexQuery::PipePropertyValue(q) => indradb::VertexQuery::PipePropertyValue(q.into()),
        }
    }
}

#[derive(Arbitrary, Clone, Debug, PartialEq)]
pub struct RangeVertexQuery {
    pub limit: u32,
    pub t: Option<Identifier>,
    pub start_id: Option<u64>,
}

impl Into<indradb::RangeVertexQuery> for RangeVertexQuery {
    fn into(self) -> indradb::RangeVertexQuery {
        indradb::RangeVertexQuery {
            limit: self.limit,
            t: self.t.map(|t| t.into()),
            start_id: self.start_id.map(|id| id.into()),
        }
    }
}

#[derive(Arbitrary, Clone, Debug, PartialEq)]
pub struct SpecificVertexQuery {
    pub ids: Vec<u64>,
}

impl Into<indradb::SpecificVertexQuery> for SpecificVertexQuery {
    fn into(self) -> indradb::SpecificVertexQuery {
        indradb::SpecificVertexQuery {
            ids: self.ids.into_iter().map(|i| i.into()).collect(),
        }
    }
}

#[derive(Arbitrary, Clone, Debug, PartialEq)]
pub struct PipeVertexQuery {
    pub inner: Box<EdgeQuery>,
    pub direction: EdgeDirection,
    pub limit: u32,
    pub t: Option<Identifier>,
}

impl Into<indradb::PipeVertexQuery> for PipeVertexQuery {
    fn into(self) -> indradb::PipeVertexQuery {
        indradb::PipeVertexQuery {
            inner: Box::new((*self.inner).into()),
            direction: self.direction.into(),
            limit: self.limit,
            t: self.t.map(|t| t.into()),
        }
    }
}

#[derive(Arbitrary, PartialEq, Clone, Debug)]
pub struct PropertyPresenceVertexQuery {
    pub name: Identifier,
}

impl Into<indradb::PropertyPresenceVertexQuery> for PropertyPresenceVertexQuery {
    fn into(self) -> indradb::PropertyPresenceVertexQuery {
        indradb::PropertyPresenceVertexQuery {
            name: self.name.into(),
        }
    }
}

#[derive(Arbitrary, PartialEq, Clone, Debug)]
pub struct PropertyValueVertexQuery {
    pub name: Identifier,
    pub value: Json,
}

impl Into<indradb::PropertyValueVertexQuery> for PropertyValueVertexQuery {
    fn into(self) -> indradb::PropertyValueVertexQuery {
        indradb::PropertyValueVertexQuery {
            name: self.name.into(),
            value: self.value.into(),
        }
    }
}

#[derive(Arbitrary, PartialEq, Clone, Debug)]
pub struct PipePropertyPresenceVertexQuery {
    pub inner: Box<VertexQuery>,
    pub name: Identifier,
    pub exists: bool,
}

impl Into<indradb::PipePropertyPresenceVertexQuery> for PipePropertyPresenceVertexQuery {
    fn into(self) -> indradb::PipePropertyPresenceVertexQuery {
        indradb::PipePropertyPresenceVertexQuery {
            inner: Box::new((*self.inner).into()),
            name: self.name.into(),
            exists: self.exists,
        }
    }
}

#[derive(Arbitrary, PartialEq, Clone, Debug)]
pub struct PipePropertyValueVertexQuery {
    pub inner: Box<VertexQuery>,
    pub name: Identifier,
    pub value: Json,
    pub equal: bool,
}

impl Into<indradb::PipePropertyValueVertexQuery> for PipePropertyValueVertexQuery {
    fn into(self) -> indradb::PipePropertyValueVertexQuery {
        indradb::PipePropertyValueVertexQuery {
            inner: Box::new((*self.inner).into()),
            name: self.name.into(),
            value: self.value.into(),
            equal: self.equal,
        }
    }
}

#[derive(Arbitrary, Clone, Debug, PartialEq)]
pub struct VertexPropertyQuery {
    pub inner: VertexQuery,
    pub name: Identifier,
}

impl Into<indradb::VertexPropertyQuery> for VertexPropertyQuery {
    fn into(self) -> indradb::VertexPropertyQuery {
        indradb::VertexPropertyQuery {
            inner: self.inner.into(),
            name: self.name.into(),
        }
    }
}

#[derive(Arbitrary, Clone, Debug, PartialEq)]
pub enum EdgeQuery {
    Specific(SpecificEdgeQuery),
    Pipe(PipeEdgeQuery),
    PropertyPresence(PropertyPresenceEdgeQuery),
    PropertyValue(PropertyValueEdgeQuery),
    PipePropertyPresence(PipePropertyPresenceEdgeQuery),
    PipePropertyValue(PipePropertyValueEdgeQuery),
}

impl Into<indradb::EdgeQuery> for EdgeQuery {
    fn into(self) -> indradb::EdgeQuery {
        match self {
            EdgeQuery::Specific(specific) => indradb::EdgeQuery::Specific(specific.into()),
            EdgeQuery::Pipe(pipe) => indradb::EdgeQuery::Pipe(pipe.into()),
            EdgeQuery::PropertyPresence(q) => indradb::EdgeQuery::PropertyPresence(q.into()),
            EdgeQuery::PropertyValue(q) => indradb::EdgeQuery::PropertyValue(q.into()),
            EdgeQuery::PipePropertyPresence(q) => indradb::EdgeQuery::PipePropertyPresence(q.into()),
            EdgeQuery::PipePropertyValue(q) => indradb::EdgeQuery::PipePropertyValue(q.into()),
        }
    }
}

#[derive(Arbitrary, Clone, Debug, PartialEq)]
pub struct SpecificEdgeQuery {
    pub keys: Vec<EdgeKey>,
}

impl Into<indradb::SpecificEdgeQuery> for SpecificEdgeQuery {
    fn into(self) -> indradb::SpecificEdgeQuery {
        indradb::SpecificEdgeQuery {
            keys: self.keys.into_iter().map(|i| i.into()).collect(),
        }
    }
}

#[derive(Arbitrary, Clone, Debug, PartialEq)]
pub struct PipeEdgeQuery {
    pub inner: Box<VertexQuery>,
    pub direction: EdgeDirection,
    pub limit: u32,
    pub t: Option<Identifier>,
    pub high: Option<DateTime>,
    pub low: Option<DateTime>,
}

impl Into<indradb::PipeEdgeQuery> for PipeEdgeQuery {
    fn into(self) -> indradb::PipeEdgeQuery {
        indradb::PipeEdgeQuery {
            inner: Box::new((*self.inner).into()),
            direction: self.direction.into(),
            limit: self.limit,
            t: self.t.map(|t| t.into()),
            high: self.high.map(|d| d.into()),
            low: self.low.map(|d| d.into()),
        }
    }
}

#[derive(Arbitrary, PartialEq, Clone, Debug)]
pub struct PropertyPresenceEdgeQuery {
    pub name: Identifier,
}

impl Into<indradb::PropertyPresenceEdgeQuery> for PropertyPresenceEdgeQuery {
    fn into(self) -> indradb::PropertyPresenceEdgeQuery {
        indradb::PropertyPresenceEdgeQuery {
            name: self.name.into(),
        }
    }
}

#[derive(Arbitrary, PartialEq, Clone, Debug)]
pub struct PropertyValueEdgeQuery {
    pub name: Identifier,
    pub value: Json,
}

impl Into<indradb::PropertyValueEdgeQuery> for PropertyValueEdgeQuery {
    fn into(self) -> indradb::PropertyValueEdgeQuery {
        indradb::PropertyValueEdgeQuery {
            name: self.name.into(),
            value: self.value.into(),
        }
    }
}

#[derive(Arbitrary, PartialEq, Clone, Debug)]
pub struct PipePropertyPresenceEdgeQuery {
    pub inner: Box<EdgeQuery>,
    pub name: Identifier,
    pub exists: bool,
}

impl Into<indradb::PipePropertyPresenceEdgeQuery> for PipePropertyPresenceEdgeQuery {
    fn into(self) -> indradb::PipePropertyPresenceEdgeQuery {
        indradb::PipePropertyPresenceEdgeQuery {
            inner: Box::new((*self.inner).into()),
            name: self.name.into(),
            exists: self.exists,
        }
    }
}

#[derive(Arbitrary, PartialEq, Clone, Debug)]
pub struct PipePropertyValueEdgeQuery {
    pub inner: Box<EdgeQuery>,
    pub name: Identifier,
    pub value: Json,
    pub equal: bool,
}

impl Into<indradb::PipePropertyValueEdgeQuery> for PipePropertyValueEdgeQuery {
    fn into(self) -> indradb::PipePropertyValueEdgeQuery {
        indradb::PipePropertyValueEdgeQuery {
            inner: Box::new((*self.inner).into()),
            name: self.name.into(),
            value: self.value.into(),
            equal: self.equal,
        }
    }
}

#[derive(Arbitrary, Clone, Debug, PartialEq)]
pub struct EdgePropertyQuery {
    pub inner: EdgeQuery,
    pub name: Identifier,
}

impl Into<indradb::EdgePropertyQuery> for EdgePropertyQuery {
    fn into(self) -> indradb::EdgePropertyQuery {
        indradb::EdgePropertyQuery {
            inner: self.inner.into(),
            name: self.name.into(),
        }
    }
}

#[derive(Arbitrary, Clone, Debug, PartialEq)]
pub struct VertexProperty {
<<<<<<< HEAD
    pub id: u64,
    pub value: JsonValue,
=======
    pub id: Uuid,
    pub value: Json,
>>>>>>> 06134dde
}

impl Into<indradb::VertexProperty> for VertexProperty {
    fn into(self) -> indradb::VertexProperty {
        indradb::VertexProperty {
            id: self.id.into(),
            value: self.value.into(),
        }
    }
}

#[derive(Arbitrary, Clone, Debug, PartialEq)]
pub struct NamedProperty {
    pub name: Identifier,
    pub value: Json,
}

impl Into<indradb::NamedProperty> for NamedProperty {
    fn into(self) -> indradb::NamedProperty {
        indradb::NamedProperty {
            name: self.name.into(),
            value: self.value.into(),
        }
    }
}

#[derive(Arbitrary, Clone, Debug, PartialEq)]
pub struct VertexProperties {
    pub vertex: Vertex,
    pub props: Vec<NamedProperty>,
}

impl Into<indradb::VertexProperties> for VertexProperties {
    fn into(self) -> indradb::VertexProperties {
        indradb::VertexProperties {
            vertex: self.vertex.into(),
            props: self.props.into_iter().map(|p| p.into()).collect(),
        }
    }
}

#[derive(Arbitrary, Clone, Debug, PartialEq)]
pub struct EdgeProperties {
    pub edge: Edge,
    pub props: Vec<NamedProperty>,
}

impl Into<indradb::EdgeProperties> for EdgeProperties {
    fn into(self) -> indradb::EdgeProperties {
        indradb::EdgeProperties {
            edge: self.edge.into(),
            props: self.props.into_iter().map(|p| p.into()).collect(),
        }
    }
}

#[derive(Arbitrary, Clone, Debug, PartialEq)]
pub struct EdgeProperty {
    pub key: EdgeKey,
    pub value: Json,
}

impl Into<indradb::EdgeProperty> for EdgeProperty {
    fn into(self) -> indradb::EdgeProperty {
        indradb::EdgeProperty {
            key: self.key.into(),
            value: self.value.into(),
        }
    }
}

#[derive(Arbitrary, Clone, Debug, PartialEq)]
pub struct EdgeKey {
    pub outbound_id: u64,
    pub t: Identifier,
    pub inbound_id: u64,
}

impl Into<indradb::EdgeKey> for EdgeKey {
    fn into(self) -> indradb::EdgeKey {
        indradb::EdgeKey {
            outbound_id: self.outbound_id.into(),
            t: self.t.into(),
            inbound_id: self.inbound_id.into(),
        }
    }
}

#[derive(Arbitrary, Clone, Debug, PartialEq)]
pub struct Edge {
    pub key: EdgeKey,
    pub created_datetime: DateTime,
}

impl Into<indradb::Edge> for Edge {
    fn into(self) -> indradb::Edge {
        indradb::Edge {
            key: self.key.into(),
            created_datetime: self.created_datetime.into(),
        }
    }
}

#[derive(Clone, Debug, PartialEq)]
pub struct DateTime(chrono::DateTime<chrono::Utc>);

impl Into<chrono::DateTime<chrono::Utc>> for DateTime {
    fn into(self) -> chrono::DateTime<chrono::Utc> {
        self.0
    }
}

impl<'a> Arbitrary<'a> for DateTime {
    fn arbitrary(u: &mut Unstructured<'a>) -> arbitrary::Result<Self> {
        let t: i64 = u.arbitrary()?;
        let n: u32 = u.arbitrary()?;
        let naive = chrono::NaiveDateTime::from_timestamp_opt(t, n).ok_or(arbitrary::Error::IncorrectFormat)?;
        let dt = chrono::DateTime::<chrono::Utc>::from_utc(naive, chrono::Utc);
        Ok(Self { 0: dt })
    }
}

#[derive(Arbitrary, Clone, Debug, PartialEq)]
pub enum Json {
    Null,
    Bool(bool),
    Number(JsonNumber),
    String(String),
    Array(Vec<Json>),
    Object(HashMap<String, Json>),
}

impl Into<serde_json::Value> for Json {
    fn into(self) -> serde_json::Value {
        match self {
            Json::Null => serde_json::Value::Null,
            Json::Bool(b) => serde_json::Value::Bool(b),
            Json::Number(n) => serde_json::Value::Number(n.into()),
            Json::String(s) => serde_json::Value::String(s),
            Json::Array(v) => serde_json::Value::Array(v.into_iter().map(|i| i.into()).collect()),
            Json::Object(o) => {
                let mut m = serde_json::Map::new();

                for (k, v) in o.into_iter() {
                    m.insert(k, v.into());
                }

                serde_json::Value::Object(m)
            }
        }
    }
}

#[derive(Arbitrary, Clone, Debug, PartialEq)]
pub enum JsonNumber {
    PosInt(u64),
    NegInt(i64),
    Float(FiniteFloat),
}

impl Into<serde_json::Number> for JsonNumber {
    fn into(self) -> serde_json::Number {
        match self {
            JsonNumber::PosInt(n) => n.into(),
            JsonNumber::NegInt(n) => n.into(),
            JsonNumber::Float(n) => serde_json::Number::from_f64(n.into()).unwrap(),
        }
    }
}

#[derive(Clone, Debug, PartialEq)]
pub struct FiniteFloat(f64);

impl<'a> Arbitrary<'a> for FiniteFloat {
    fn arbitrary(u: &mut Unstructured<'a>) -> arbitrary::Result<Self> {
        let f: f64 = u.arbitrary()?;

        if f.is_finite() {
            Ok(Self { 0: f })
        } else {
            Err(arbitrary::Error::IncorrectFormat)
        }
    }
}

impl Into<f64> for FiniteFloat {
    fn into(self) -> f64 {
        self.0
    }
}

macro_rules! cmp {
    ($v1:expr, $v2:expr) => {
        match ($v1, $v2) {
            (Ok(v1), Ok(v2)) => {
                assert_eq!(v1, v2);
            }
            (v1, v2) => {
                assert_eq!(format!("{:?}", v1), format!("{:?}", v2));
            }
        }
    };
}

fuzz_target!(|ops: Vec<Op>| {
    let d1 = MemoryDatastore::default();
    let rocksdb_dir = tempdir().unwrap();
    let d2 = RocksdbDatastore::new(rocksdb_dir.path(), Some(1)).unwrap();

    for op in ops {
        match op {
            Op::BulkInsert(items) => {
                let items: Vec<indradb::BulkInsertItem> = items.into_iter().map(|i| i.into()).collect();
                let v1 = d1.bulk_insert(items.clone());
                let v2 = d2.bulk_insert(items);
                cmp!(v1, v2);
            }
            Op::CreateVertex(vertex) => {
                let vertex = vertex.into();
                let v1 = d1.create_vertex(&vertex);
                let v2 = d2.create_vertex(&vertex);
                cmp!(v1, v2);
            }
            Op::GetVertices(q) => {
                let q: indradb::VertexQuery = q.into();
                let v1 = d1.get_vertices(q.clone());
                let v2 = d2.get_vertices(q);
                cmp!(v1, v2);
            }
            Op::DeleteVertices(q) => {
                let q: indradb::VertexQuery = q.into();
                let v1 = d1.delete_vertices(q.clone());
                let v2 = d2.delete_vertices(q);
                cmp!(v1, v2);
            }
            Op::GetVertexCount => {
                let v1 = d1.get_vertex_count();
                let v2 = d2.get_vertex_count();
                cmp!(v1, v2);
            }
            Op::CreateEdge(key) => {
                let key: indradb::EdgeKey = key.into();
                let v1 = d1.create_edge(&key);
                let v2 = d2.create_edge(&key);
                cmp!(v1, v2);
            }
            Op::GetEdges(q) => {
                let q: indradb::EdgeQuery = q.into();
                let v1 = d1.get_edges(q.clone());
                let v2 = d2.get_edges(q);
                cmp!(v1, v2);
            }
            Op::DeleteEdges(q) => {
                let q: indradb::EdgeQuery = q.into();
                let v1 = d1.delete_edges(q.clone());
                let v2 = d2.delete_edges(q);
                cmp!(v1, v2);
            }
            Op::GetEdgeCount(id, t, direction) => {
                let t: Option<indradb::Identifier> = t.map(|t| t.into());
                let direction: indradb::EdgeDirection = direction.into();
                let v1 = d1.get_edge_count(id, t.as_ref(), direction);
                let v2 = d2.get_edge_count(id, t.as_ref(), direction);
                cmp!(v1, v2);
            }
            Op::GetVertexProperties(q) => {
                let q: indradb::VertexPropertyQuery = q.into();
                let v1 = d1.get_vertex_properties(q.clone());
                let v2 = d2.get_vertex_properties(q);
                cmp!(v1, v2);
            }
            Op::GetAllVertexProperties(q) => {
                let q: indradb::VertexQuery = q.into();
                let v1 = d1.get_all_vertex_properties(q.clone());
                let v2 = d2.get_all_vertex_properties(q);
                cmp!(v1, v2);
            }
            Op::SetVertexProperties(q, value) => {
                let q: indradb::VertexPropertyQuery = q.into();
                let value: serde_json::Value = value.into();
                let v1 = d1.set_vertex_properties(q.clone(), value.clone());
                let v2 = d2.set_vertex_properties(q, value);
                cmp!(v1, v2);
            }
            Op::DeleteVertexProperties(q) => {
                let q: indradb::VertexPropertyQuery = q.into();
                let v1 = d1.delete_vertex_properties(q.clone());
                let v2 = d2.delete_vertex_properties(q);
                cmp!(v1, v2);
            }
            Op::GetEdgeProperties(q) => {
                let q: indradb::EdgePropertyQuery = q.into();
                let v1 = d1.get_edge_properties(q.clone());
                let v2 = d2.get_edge_properties(q);
                cmp!(v1, v2);
            }
            Op::GetAllEdgeProperties(q) => {
                let q: indradb::EdgeQuery = q.into();
                let v1 = d1.get_all_edge_properties(q.clone());
                let v2 = d2.get_all_edge_properties(q);
                cmp!(v1, v2);
            }
            Op::SetEdgeProperties(q, value) => {
                let q: indradb::EdgePropertyQuery = q.into();
                let value: serde_json::Value = value.into();
                let v1 = d1.set_edge_properties(q.clone(), value.clone());
                let v2 = d2.set_edge_properties(q, value);
                cmp!(v1, v2);
            }
            Op::DeleteEdgeProperties(q) => {
                let q: indradb::EdgePropertyQuery = q.into();
                let v1 = d1.delete_edge_properties(q.clone());
                let v2 = d2.delete_edge_properties(q);
                cmp!(v1, v2);
            },
            Op::IndexProperty(t) => {
                let v1 = d1.index_property(t.clone().into());
                let v2 = d2.index_property(t.into());
                cmp!(v1, v2);
            }
        }
    }
});<|MERGE_RESOLUTION|>--- conflicted
+++ resolved
@@ -33,13 +33,8 @@
 pub enum BulkInsertItem {
     Vertex(Vertex),
     Edge(EdgeKey),
-<<<<<<< HEAD
-    VertexProperty(u64, Identifier, JsonValue),
-    EdgeProperty(EdgeKey, Identifier, JsonValue),
-=======
-    VertexProperty(Uuid, Identifier, Json),
+    VertexProperty(u64, Identifier, Json),
     EdgeProperty(EdgeKey, Identifier, Json),
->>>>>>> 06134dde
 }
 
 impl Into<indradb::BulkInsertItem> for BulkInsertItem {
@@ -399,13 +394,8 @@
 
 #[derive(Arbitrary, Clone, Debug, PartialEq)]
 pub struct VertexProperty {
-<<<<<<< HEAD
     pub id: u64,
-    pub value: JsonValue,
-=======
-    pub id: Uuid,
     pub value: Json,
->>>>>>> 06134dde
 }
 
 impl Into<indradb::VertexProperty> for VertexProperty {

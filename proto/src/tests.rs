//! Scaffolding for testing and benchmarking. This exposes implementations of
//! Datastore and Transaction, so that the standard testing and benchmarking
//! suite can be reused. Under the hood, they use tokio runtimes to call async
//! functions from non-async functions.

use std::cell::RefCell;
use std::convert::TryInto;
use std::rc::Rc;
use std::time::Duration;

use tokio::runtime::Runtime;
use tokio::time::sleep;
use tonic::transport::Endpoint;
use uuid::Uuid;

fn map_client_result<T>(result: Result<T, crate::ClientError>) -> Result<T, indradb::Error> {
    result.map_err(|err| {
        match err {
            // this is the only error variant we need to handle for testing
            crate::ClientError::Grpc { inner }
                if inner.code() == tonic::Code::Internal
                    && inner.message() == "query attempted on a property that isn't indexed" =>
            {
                indradb::Error::NotIndexed
            }
            // unexpected error variant
            _ => panic!("{}", err),
        }
    })
}

struct ClientDatastore {
    client: Rc<RefCell<crate::Client>>,
    exec: Rc<RefCell<Runtime>>,
}

// the use of this function inside the full_test_impl macro appears to make
// the linter think this is dead code, so ignore the warning for now
#[allow(dead_code)]
impl ClientDatastore {
    fn new(port: u16, exec: Runtime) -> Self {
        let endpoint: Endpoint = format!("http://127.0.0.1:{}", port).try_into().unwrap();

        for _ in 0..5 {
            if let Ok(mut client) = exec.block_on(crate::Client::new(endpoint.clone())) {
                if exec.block_on(client.ping()).is_ok() {
                    return Self {
                        client: Rc::new(RefCell::new(client)),
                        exec: Rc::new(RefCell::new(exec)),
                    };
                }
            }

            exec.block_on(sleep(Duration::from_secs(1)));
        }

        panic!("Could not connect to the server after a few seconds");
    }
}

impl indradb::Datastore for ClientDatastore {
    type Trans = ClientTransaction;

    fn sync(&self) -> Result<(), indradb::Error> {
        map_client_result(self.exec.borrow_mut().block_on(self.client.borrow_mut().sync()))
    }

    fn bulk_insert<I>(&self, items: I) -> Result<(), indradb::Error>
    where
        I: Iterator<Item = indradb::BulkInsertItem>,
    {
        map_client_result(
            self.exec
                .borrow_mut()
                .block_on(self.client.borrow_mut().bulk_insert(items)),
        )
    }

    fn transaction(&self) -> Result<ClientTransaction, indradb::Error> {
        let trans = map_client_result(self.exec.borrow_mut().block_on(self.client.borrow_mut().transaction()))?;
        Ok(ClientTransaction::new(trans, self.exec.clone()))
    }

    fn index_property<T: Into<indradb::Type>>(&self, name: T) -> Result<(), indradb::Error> {
        map_client_result(
            self.exec
                .borrow_mut()
                .block_on(self.client.borrow_mut().index_property(name)),
        )
    }
}

struct ClientTransaction {
    trans: Rc<RefCell<crate::Transaction>>,
    exec: Rc<RefCell<Runtime>>,
}

impl ClientTransaction {
    fn new(trans: crate::Transaction, exec: Rc<RefCell<Runtime>>) -> Self {
        ClientTransaction {
            trans: Rc::new(RefCell::new(trans)),
            exec,
        }
    }
}

impl indradb::Transaction for ClientTransaction {
    fn create_vertex(&self, v: &indradb::Vertex) -> Result<bool, indradb::Error> {
        map_client_result(
            self.exec
                .borrow_mut()
                .block_on(self.trans.borrow_mut().create_vertex(v)),
        )
    }

<<<<<<< HEAD
    fn create_vertex_from_type(&self, t: indradb::Identifier) -> Result<Uuid, indradb::Error> {
        Ok(self
            .exec
            .borrow_mut()
            .block_on(self.trans.borrow_mut().create_vertex_from_type(t))
            .unwrap())
=======
    fn create_vertex_from_type(&self, t: indradb::Type) -> Result<Uuid, indradb::Error> {
        map_client_result(
            self.exec
                .borrow_mut()
                .block_on(self.trans.borrow_mut().create_vertex_from_type(t)),
        )
>>>>>>> 02d57a11
    }

    fn get_vertices<Q: Into<indradb::VertexQuery>>(&self, q: Q) -> Result<Vec<indradb::Vertex>, indradb::Error> {
        map_client_result(self.exec.borrow_mut().block_on(self.trans.borrow_mut().get_vertices(q)))
    }

    fn delete_vertices<Q: Into<indradb::VertexQuery>>(&self, q: Q) -> Result<(), indradb::Error> {
        map_client_result(
            self.exec
                .borrow_mut()
                .block_on(self.trans.borrow_mut().delete_vertices(q)),
        )
    }

    fn get_vertex_count(&self) -> Result<u64, indradb::Error> {
        map_client_result(
            self.exec
                .borrow_mut()
                .block_on(self.trans.borrow_mut().get_vertex_count()),
        )
    }

    fn create_edge(&self, e: &indradb::EdgeKey) -> Result<bool, indradb::Error> {
        map_client_result(self.exec.borrow_mut().block_on(self.trans.borrow_mut().create_edge(e)))
    }

    fn get_edges<Q: Into<indradb::EdgeQuery>>(&self, q: Q) -> Result<Vec<indradb::Edge>, indradb::Error> {
        map_client_result(self.exec.borrow_mut().block_on(self.trans.borrow_mut().get_edges(q)))
    }

    fn delete_edges<Q: Into<indradb::EdgeQuery>>(&self, q: Q) -> Result<(), indradb::Error> {
        map_client_result(self.exec.borrow_mut().block_on(self.trans.borrow_mut().delete_edges(q)))
    }

    fn get_edge_count(
        &self,
        id: Uuid,
        t: Option<&indradb::Identifier>,
        direction: indradb::EdgeDirection,
    ) -> Result<u64, indradb::Error> {
        map_client_result(
            self.exec
                .borrow_mut()
                .block_on(self.trans.borrow_mut().get_edge_count(id, t, direction)),
        )
    }

    fn get_vertex_properties(
        &self,
        q: indradb::VertexPropertyQuery,
    ) -> Result<Vec<indradb::VertexProperty>, indradb::Error> {
        map_client_result(
            self.exec
                .borrow_mut()
                .block_on(self.trans.borrow_mut().get_vertex_properties(q)),
        )
    }

    fn get_all_vertex_properties<Q: Into<indradb::VertexQuery>>(
        &self,
        q: Q,
    ) -> Result<Vec<indradb::VertexProperties>, indradb::Error> {
        map_client_result(
            self.exec
                .borrow_mut()
                .block_on(self.trans.borrow_mut().get_all_vertex_properties(q)),
        )
    }

    fn set_vertex_properties(
        &self,
        q: indradb::VertexPropertyQuery,
        value: &indradb::JsonValue,
    ) -> Result<(), indradb::Error> {
        map_client_result(
            self.exec
                .borrow_mut()
                .block_on(self.trans.borrow_mut().set_vertex_properties(q, value)),
        )
    }

    fn delete_vertex_properties(&self, q: indradb::VertexPropertyQuery) -> Result<(), indradb::Error> {
        map_client_result(
            self.exec
                .borrow_mut()
                .block_on(self.trans.borrow_mut().delete_vertex_properties(q)),
        )
    }

    fn get_edge_properties(&self, q: indradb::EdgePropertyQuery) -> Result<Vec<indradb::EdgeProperty>, indradb::Error> {
        map_client_result(
            self.exec
                .borrow_mut()
                .block_on(self.trans.borrow_mut().get_edge_properties(q)),
        )
    }

    fn get_all_edge_properties<Q: Into<indradb::EdgeQuery>>(
        &self,
        q: Q,
    ) -> Result<Vec<indradb::EdgeProperties>, indradb::Error> {
        map_client_result(
            self.exec
                .borrow_mut()
                .block_on(self.trans.borrow_mut().get_all_edge_properties(q)),
        )
    }

    fn set_edge_properties(
        &self,
        q: indradb::EdgePropertyQuery,
        value: &indradb::JsonValue,
    ) -> Result<(), indradb::Error> {
        map_client_result(
            self.exec
                .borrow_mut()
                .block_on(self.trans.borrow_mut().set_edge_properties(q, value)),
        )
    }

    fn delete_edge_properties(&self, q: indradb::EdgePropertyQuery) -> Result<(), indradb::Error> {
        map_client_result(
            self.exec
                .borrow_mut()
                .block_on(self.trans.borrow_mut().delete_edge_properties(q)),
        )
    }
}

full_test_impl!({
    use std::net::ToSocketAddrs;
    use std::sync::Arc;
    use tokio::net::TcpListener;

    let rt = Runtime::new().unwrap();

    let addr = "127.0.0.1:0".to_socket_addrs().unwrap().next().unwrap();
    let listener = rt.block_on(TcpListener::bind(&addr)).unwrap();
    let port = listener.local_addr().unwrap().port();
    rt.spawn(crate::run_server(
        Arc::new(indradb::MemoryDatastore::default()),
        listener,
    ));

    ClientDatastore::new(port as u16, rt)
});<|MERGE_RESOLUTION|>--- conflicted
+++ resolved
@@ -81,7 +81,7 @@
         Ok(ClientTransaction::new(trans, self.exec.clone()))
     }
 
-    fn index_property<T: Into<indradb::Type>>(&self, name: T) -> Result<(), indradb::Error> {
+    fn index_property<T: Into<indradb::Identifier>>(&self, name: T) -> Result<(), indradb::Error> {
         map_client_result(
             self.exec
                 .borrow_mut()
@@ -113,21 +113,12 @@
         )
     }
 
-<<<<<<< HEAD
     fn create_vertex_from_type(&self, t: indradb::Identifier) -> Result<Uuid, indradb::Error> {
-        Ok(self
-            .exec
-            .borrow_mut()
-            .block_on(self.trans.borrow_mut().create_vertex_from_type(t))
-            .unwrap())
-=======
-    fn create_vertex_from_type(&self, t: indradb::Type) -> Result<Uuid, indradb::Error> {
         map_client_result(
             self.exec
                 .borrow_mut()
                 .block_on(self.trans.borrow_mut().create_vertex_from_type(t)),
         )
->>>>>>> 02d57a11
     }
 
     fn get_vertices<Q: Into<indradb::VertexQuery>>(&self, q: Q) -> Result<Vec<indradb::Vertex>, indradb::Error> {

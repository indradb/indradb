use std::collections::HashMap;
use std::convert::TryInto;
use std::error::Error as StdError;
use std::fmt;
use std::path::PathBuf;
use std::pin::Pin;
use std::sync::Arc;

use libloading::Library;
use tokio::net::TcpListener;
use tokio::sync::mpsc;
use tokio_stream::wrappers::{ReceiverStream, TcpListenerStream};
use tokio_stream::{Stream, StreamExt};
use tonic::transport::{Error as TonicTransportError, Server as TonicServer};
use tonic::{Request, Response, Status, Streaming};

const CHANNEL_CAPACITY: usize = 100;

async fn send<IT, PT>(tx: mpsc::Sender<Result<PT, Status>>, result: Result<Vec<IT>, indradb::Error>)
where
    IT: Into<PT>,
{
    match map_indradb_result(result) {
        Ok(values) => {
            for value in values {
                if let Err(err) = tx.send(Ok(value.into())).await {
                    eprintln!("could not send message to client: {}", err);
                }
            }
        }
        Err(err) => {
            if let Err(err) = tx.send(Err(err)).await {
                eprintln!("could not send message to client: {}", err);
            }
        }
    }
}

fn map_indradb_result<T>(res: Result<T, indradb::Error>) -> Result<T, Status> {
    res.map_err(|err| Status::internal(format!("{}", err)))
}

fn map_conversion_result<T>(res: Result<T, crate::ConversionError>) -> Result<T, Status> {
    res.map_err(|err| Status::invalid_argument(format!("{}", err)))
}

<<<<<<< HEAD
#[derive(Debug)]
pub enum InitError {
    LibLoading(libloading::Error),
    Transport(TonicTransportError),
    Pattern(glob::PatternError),
    Glob(glob::GlobError),
=======
/// An error that occurred while initializing the server with plugins enabled.
#[derive(Debug)]
pub enum InitError {
    /// Failure triggered when loading a plugin library.
    LibLoading(libloading::Error),
    /// Failure setting up the server.
    Transport(TonicTransportError),
    /// A bad glob pattern was passed in.
    Pattern(glob::PatternError),
    /// An error that occurred while iterating over files matching the input
    /// glob pattern.
    Glob(glob::GlobError),
    /// A mismatch of versions between this server and an input plugin.
>>>>>>> 4fb56b87
    VersionMismatch {
        library_path: PathBuf,
        indradb_version_info: indradb_plugin_host::VersionInfo,
        library_version_info: indradb_plugin_host::VersionInfo,
    },
}

impl StdError for InitError {
    fn source(&self) -> Option<&(dyn StdError + 'static)> {
        match *self {
            InitError::LibLoading(ref err) => Some(err),
            InitError::Transport(ref err) => Some(err),
            InitError::Pattern(ref err) => Some(err),
            InitError::Glob(ref err) => Some(err),
            _ => None,
        }
    }
}

impl fmt::Display for InitError {
    fn fmt(&self, f: &mut fmt::Formatter) -> fmt::Result {
        match *self {
            InitError::LibLoading(ref err) => write!(f, "failed to load library: {}", err),
            InitError::Transport(ref err) => write!(f, "transport error: {}", err),
            InitError::Pattern(ref err) => write!(f, "pattern error: {}", err),
            InitError::Glob(ref err) => write!(f, "glob error: {}", err),
            InitError::VersionMismatch {
                ref library_path,
                ref indradb_version_info,
                ref library_version_info,
            } => {
                write!(
                    f,
                    "version mismatch: library '{}'={}; IndraDB={}",
                    library_path.to_string_lossy(),
                    library_version_info,
                    indradb_version_info
                )
            }
        }
    }
}

impl From<libloading::Error> for InitError {
    fn from(err: libloading::Error) -> Self {
        InitError::LibLoading(err)
    }
}

impl From<TonicTransportError> for InitError {
    fn from(err: TonicTransportError) -> Self {
        InitError::Transport(err)
    }
}

impl From<glob::PatternError> for InitError {
    fn from(err: glob::PatternError) -> Self {
        InitError::Pattern(err)
    }
}

impl From<glob::GlobError> for InitError {
    fn from(err: glob::GlobError) -> Self {
        InitError::Glob(err)
    }
}

#[derive(Default)]
struct Plugins {
    entries: HashMap<String, Box<dyn indradb_plugin_host::Plugin>>,
    // Kept to ensure libraries aren't dropped
    #[allow(dead_code)]
    libraries: Vec<Library>,
}

/// The IndraDB server implementation.
#[derive(Clone)]
pub struct Server<D: indradb::Datastore + Send + Sync + 'static> {
    datastore: Arc<D>,
    plugins: Arc<Plugins>,
}

<<<<<<< HEAD
impl<D: indradb::Datastore<Trans = T> + Send + Sync + 'static, T: indradb::Transaction + Send + Sync + 'static>
    Server<D, T>
{
=======
impl<D: indradb::Datastore + Send + Sync + 'static> Server<D> {
>>>>>>> 4fb56b87
    /// Creates a new server.
    ///
    /// # Arguments
    /// * `datastore`: The underlying datastore to use.
    pub fn new(datastore: Arc<D>) -> Self {
        Self {
            datastore,
            plugins: Arc::new(Plugins::default()),
        }
    }

    /// Creates a new server with plugins enabled.
    ///
    /// # Arguments
    /// * `datastore`: The underlying datastore to use.
    /// * `library_paths`: Paths to libraries to enable.
    ///
    /// # Errors
    /// This will return an error if the plugin(s) failed to load.
    ///
    /// # Safety
    /// Loading and executing plugins is inherently unsafe. Only run libraries
    /// that you've vetted.
    pub unsafe fn new_with_plugins(datastore: Arc<D>, library_paths: Vec<PathBuf>) -> Result<Self, InitError> {
        let mut libraries = Vec::new();
        let mut plugin_entries = HashMap::new();

<<<<<<< HEAD
        let indradb_version_info = indradb_plugin_host::indradb_version_info();
=======
        let indradb_version_info = indradb_plugin_host::VersionInfo::default();
>>>>>>> 4fb56b87

        for library_path in library_paths {
            let library = Library::new(&library_path)?;

            let func: libloading::Symbol<unsafe extern "C" fn() -> indradb_plugin_host::PluginDeclaration> =
                library.get(b"register")?;
            let decl = func();

            if decl.version_info != indradb_version_info {
                return Err(InitError::VersionMismatch {
                    library_path,
                    library_version_info: decl.version_info,
                    indradb_version_info,
                });
            }

            plugin_entries.extend(decl.entries);
            libraries.push(library);
        }

        Ok(Self {
            datastore,
            plugins: Arc::new(Plugins {
                libraries,
                entries: plugin_entries,
            }),
        })
    }
}

#[tonic::async_trait]
impl<D: indradb::Datastore + Send + Sync + 'static> crate::indra_db_server::IndraDb for Server<D> {
    async fn ping(&self, _: Request<()>) -> Result<Response<()>, Status> {
        Ok(Response::new(()))
    }

    async fn sync(&self, _: Request<()>) -> Result<Response<()>, Status> {
        map_indradb_result(self.datastore.sync())?;
        Ok(Response::new(()))
    }

    async fn create_vertex(&self, request: Request<crate::Vertex>) -> Result<Response<crate::CreateResponse>, Status> {
        let vertex = map_conversion_result(request.into_inner().try_into())?;
        let res = map_indradb_result(self.datastore.create_vertex(&vertex))?;
        Ok(Response::new(crate::CreateResponse { created: res }))
    }

    async fn create_vertex_from_type(
        &self,
        request: Request<crate::Identifier>,
    ) -> Result<Response<crate::Uuid>, Status> {
        let t = map_conversion_result(request.into_inner().try_into())?;
        let res = map_indradb_result(self.datastore.create_vertex_from_type(t))?;
        Ok(Response::new(res.into()))
    }

    type GetVerticesStream = Pin<Box<dyn Stream<Item = Result<crate::Vertex, Status>> + Send + Sync + 'static>>;
    async fn get_vertices(
        &self,
        request: Request<crate::VertexQuery>,
    ) -> Result<Response<Self::GetVerticesStream>, Status> {
        let datastore = self.datastore.clone();
        let q: indradb::VertexQuery = map_conversion_result(request.into_inner().try_into())?;
        let (tx, rx) = mpsc::channel(CHANNEL_CAPACITY);
        tokio::spawn(async move {
            send(tx, datastore.get_vertices(q)).await;
        });
        Ok(Response::new(Box::pin(ReceiverStream::new(rx))))
    }

    async fn delete_vertices(&self, request: Request<crate::VertexQuery>) -> Result<Response<()>, Status> {
        let q: indradb::VertexQuery = map_conversion_result(request.into_inner().try_into())?;
        map_indradb_result(self.datastore.delete_vertices(q))?;
        Ok(Response::new(()))
    }

    async fn get_vertex_count(&self, _: Request<()>) -> Result<Response<crate::CountResponse>, Status> {
        let res = map_indradb_result(self.datastore.get_vertex_count())?;
        Ok(Response::new(crate::CountResponse { count: res }))
    }

    async fn create_edge(&self, request: Request<crate::EdgeKey>) -> Result<Response<crate::CreateResponse>, Status> {
        let key = map_conversion_result(request.into_inner().try_into())?;
        let res = map_indradb_result(self.datastore.create_edge(&key))?;
        Ok(Response::new(crate::CreateResponse { created: res }))
    }

    type GetEdgesStream = Pin<Box<dyn Stream<Item = Result<crate::Edge, Status>> + Send + Sync + 'static>>;
    async fn get_edges(&self, request: Request<crate::EdgeQuery>) -> Result<Response<Self::GetEdgesStream>, Status> {
        let datastore = self.datastore.clone();
<<<<<<< HEAD
        map_indradb_result(datastore.bulk_insert(items))?;
=======
        let q: indradb::EdgeQuery = map_conversion_result(request.into_inner().try_into())?;
        let (tx, rx) = mpsc::channel(CHANNEL_CAPACITY);
        tokio::spawn(async move {
            send(tx, datastore.get_edges(q)).await;
        });
        Ok(Response::new(Box::pin(ReceiverStream::new(rx))))
    }

    async fn delete_edges(&self, request: Request<crate::EdgeQuery>) -> Result<Response<()>, Status> {
        let q: indradb::EdgeQuery = map_conversion_result(request.into_inner().try_into())?;
        map_indradb_result(self.datastore.delete_edges(q))?;
>>>>>>> 4fb56b87
        Ok(Response::new(()))
    }

    async fn get_edge_count(
        &self,
        request: Request<crate::GetEdgeCountRequest>,
    ) -> Result<Response<crate::CountResponse>, Status> {
        let (id, t, direction) = map_conversion_result(request.into_inner().try_into())?;
        let res = map_indradb_result(self.datastore.get_edge_count(id, t.as_ref(), direction))?;
        Ok(Response::new(crate::CountResponse { count: res }))
    }

    type GetVertexPropertiesStream =
        Pin<Box<dyn Stream<Item = Result<crate::VertexProperty, Status>> + Send + Sync + 'static>>;
    async fn get_vertex_properties(
        &self,
        request: Request<crate::VertexPropertyQuery>,
    ) -> Result<Response<Self::GetVertexPropertiesStream>, Status> {
        let datastore = self.datastore.clone();
        let q = map_conversion_result(request.into_inner().try_into())?;
        let (tx, rx) = mpsc::channel(CHANNEL_CAPACITY);
        tokio::spawn(async move {
            send(tx, datastore.get_vertex_properties(q)).await;
        });
        Ok(Response::new(Box::pin(ReceiverStream::new(rx))))
    }

    type GetAllVertexPropertiesStream =
        Pin<Box<dyn Stream<Item = Result<crate::VertexProperties, Status>> + Send + Sync + 'static>>;
    async fn get_all_vertex_properties(
        &self,
        request: Request<crate::VertexQuery>,
    ) -> Result<Response<Self::GetAllVertexPropertiesStream>, Status> {
        let datastore = self.datastore.clone();
        let q: indradb::VertexQuery = map_conversion_result(request.into_inner().try_into())?;
        let (tx, rx) = mpsc::channel(CHANNEL_CAPACITY);
        tokio::spawn(async move {
            send(tx, datastore.get_all_vertex_properties(q)).await;
        });
        Ok(Response::new(Box::pin(ReceiverStream::new(rx))))
    }

    async fn set_vertex_properties(
        &self,
        request: Request<crate::SetVertexPropertiesRequest>,
    ) -> Result<Response<()>, Status> {
        let (q, value) = map_conversion_result(request.into_inner().try_into())?;
        map_indradb_result(self.datastore.set_vertex_properties(q, value))?;
        Ok(Response::new(()))
    }
<<<<<<< HEAD

    async fn execute_plugin(
        &self,
        request: Request<crate::ExecutePluginRequest>,
    ) -> Result<Response<crate::ExecutePluginResponse>, Status> {
        let request = request.into_inner();
        let arg = if let Some(arg) = request.arg {
            map_conversion_result(arg.try_into())?
        } else {
            serde_json::Value::Null
        };

        if let Some(plugin) = self.plugins.entries.get(&request.name) {
            let response = {
                let trans = map_indradb_result(self.datastore.clone().transaction())?;
                plugin
                    .call(Box::new(trans), arg)
                    .map_err(|err| Status::internal(format!("{}", err)))?
            };
            Ok(Response::new(crate::ExecutePluginResponse {
                value: Some(response.into()),
            }))
        } else {
            Err(Status::not_found("unknown plugin"))
        }
    }
}

async fn route<T>(
    tx: &mut mpsc::Sender<Result<crate::TransactionResponse, Status>>,
    trans: &T,
    request_id: u32,
    request: crate::TransactionRequestVariant,
) -> Result<(), Status>
where
    T: indradb::Transaction,
{
    let create_response =
        move |response: crate::TransactionResponseVariant| -> Result<crate::TransactionResponse, Status> {
            Ok(crate::TransactionResponse {
                request_id,
                response: Some(response),
            })
        };
=======
>>>>>>> 4fb56b87

    async fn delete_vertex_properties(
        &self,
        request: Request<crate::VertexPropertyQuery>,
    ) -> Result<Response<()>, Status> {
        let q = map_conversion_result(request.into_inner().try_into())?;
        map_indradb_result(self.datastore.delete_vertex_properties(q))?;
        Ok(Response::new(()))
    }

    type GetEdgePropertiesStream =
        Pin<Box<dyn Stream<Item = Result<crate::EdgeProperty, Status>> + Send + Sync + 'static>>;
    async fn get_edge_properties(
        &self,
        request: Request<crate::EdgePropertyQuery>,
    ) -> Result<Response<Self::GetEdgePropertiesStream>, Status> {
        let datastore = self.datastore.clone();
        let q: indradb::EdgePropertyQuery = map_conversion_result(request.into_inner().try_into())?;
        let (tx, rx) = mpsc::channel(CHANNEL_CAPACITY);
        tokio::spawn(async move {
            send(tx, datastore.get_edge_properties(q)).await;
        });
        Ok(Response::new(Box::pin(ReceiverStream::new(rx))))
    }

    type GetAllEdgePropertiesStream =
        Pin<Box<dyn Stream<Item = Result<crate::EdgeProperties, Status>> + Send + Sync + 'static>>;
    async fn get_all_edge_properties(
        &self,
        request: Request<crate::EdgeQuery>,
    ) -> Result<Response<Self::GetAllEdgePropertiesStream>, Status> {
        let datastore = self.datastore.clone();
        let q: indradb::EdgeQuery = map_conversion_result(request.into_inner().try_into())?;
        let (tx, rx) = mpsc::channel(CHANNEL_CAPACITY);
        tokio::spawn(async move {
            send(tx, datastore.get_all_edge_properties(q)).await;
        });
        Ok(Response::new(Box::pin(ReceiverStream::new(rx))))
    }

    async fn set_edge_properties(
        &self,
        request: Request<crate::SetEdgePropertiesRequest>,
    ) -> Result<Response<()>, Status> {
        let (q, value) = map_conversion_result(request.into_inner().try_into())?;
        map_indradb_result(self.datastore.set_edge_properties(q, value))?;
        Ok(Response::new(()))
    }

    async fn delete_edge_properties(&self, request: Request<crate::EdgePropertyQuery>) -> Result<Response<()>, Status> {
        let q = map_conversion_result(request.into_inner().try_into())?;
        map_indradb_result(self.datastore.delete_edge_properties(q))?;
        Ok(Response::new(()))
    }

    async fn bulk_insert(&self, request: Request<Streaming<crate::BulkInsertItem>>) -> Result<Response<()>, Status> {
        let items = {
            let mut stream = request.into_inner();
            let (lower_bound_stream_size, _) = stream.size_hint();
            let mut items = Vec::<indradb::BulkInsertItem>::with_capacity(lower_bound_stream_size);
            while let Some(request) = stream.next().await {
                items.push(map_conversion_result(request?.try_into())?);
            }

            items
        };

        let datastore = self.datastore.clone();
        map_indradb_result(datastore.bulk_insert(items))?;
        Ok(Response::new(()))
    }

    async fn index_property(&self, request: Request<crate::IndexPropertyRequest>) -> Result<Response<()>, Status> {
        let name: indradb::Identifier = map_conversion_result(request.into_inner().try_into())?;
        map_indradb_result(self.datastore.clone().index_property(name))?;
        Ok(Response::new(()))
    }

    async fn execute_plugin(
        &self,
        request: Request<crate::ExecutePluginRequest>,
    ) -> Result<Response<crate::ExecutePluginResponse>, Status> {
        let request = request.into_inner();
        let arg = if let Some(arg) = request.arg {
            map_conversion_result(arg.try_into())?
        } else {
            serde_json::Value::Null
        };

        if let Some(plugin) = self.plugins.entries.get(&request.name) {
            let response = {
                plugin
                    .call(self.datastore.clone(), arg)
                    .map_err(|err| Status::internal(format!("{}", err)))?
            };
            Ok(Response::new(crate::ExecutePluginResponse {
                value: Some(response.into()),
            }))
        } else {
            Err(Status::not_found("unknown plugin"))
        }
    }
}

/// Runs the IndraDB server.
///
/// # Arguments
/// * `datastore`: The underlying datastore to use.
/// * `listener`: The TCP listener to run the gRPC server on.
///
/// # Errors
/// This will return an error if the gRPC fails to start on the given
/// listener.
pub async fn run<D>(datastore: Arc<D>, listener: TcpListener) -> Result<(), TonicTransportError>
where
    D: indradb::Datastore + Send + Sync + 'static,
{
    let service = crate::indra_db_server::IndraDbServer::new(Server::new(datastore));
    let incoming = TcpListenerStream::new(listener);
    TonicServer::builder()
        .add_service(service)
        .serve_with_incoming(incoming)
        .await?;

    Ok(())
}

/// Runs the IndraDB server with plugins enabled.
///
/// # Arguments
/// * `datastore`: The underlying datastore to use.
/// * `listener`: The TCP listener to run the gRPC server on.
/// * `plugin_path_pattern`: A [glob](https://docs.rs/glob/0.3.0/glob/) to the
///   plugin paths to be used.
///
/// # Errors
/// This will return an error if the gRPC fails to start on the given
/// listener.
///
/// # Safety
/// Loading and executing plugins is inherently unsafe. Only run libraries that
/// you've vetted.
pub async unsafe fn run_with_plugins<D>(
    datastore: Arc<D>,
    listener: TcpListener,
    plugin_path_pattern: &str,
) -> Result<(), InitError>
where
    D: indradb::Datastore + Send + Sync + 'static,
{
<<<<<<< HEAD
    let service = crate::indra_db_server::IndraDbServer::new(Server::new(datastore));
    let incoming = TcpListenerStream::new(listener);
    TonicServer::builder()
        .add_service(service)
        .serve_with_incoming(incoming)
        .await?;

    Ok(())
}

/// Runs the IndraDB server with plugins enabled.
///
/// # Arguments
/// * `datastore`: The underlying datastore to use.
/// * `listener`: The TCP listener to run the gRPC server on.
/// * `plugin_path_pattern`: A [glob](https://docs.rs/glob/0.3.0/glob/) to the
///   plugin paths to be used.
///
/// # Errors
/// This will return an error if the gRPC fails to start on the given
/// listener.
///
/// # Safety
/// Loading and executing plugins is inherently unsafe. Only run libraries that
/// you've vetted.
pub async unsafe fn run_with_plugins<D, T>(
    datastore: Arc<D>,
    listener: TcpListener,
    plugin_path_pattern: &str,
) -> Result<(), InitError>
where
    D: indradb::Datastore<Trans = T> + Send + Sync + 'static,
    T: indradb::Transaction + Send + Sync + 'static,
{
=======
>>>>>>> 4fb56b87
    let mut plugin_paths = Vec::new();
    for entry in glob::glob(plugin_path_pattern)? {
        plugin_paths.push(entry?);
    }

    let server = Server::new_with_plugins(datastore, plugin_paths)?;
    let service = crate::indra_db_server::IndraDbServer::new(server);
    let incoming = TcpListenerStream::new(listener);
    TonicServer::builder()
        .add_service(service)
        .serve_with_incoming(incoming)
        .await?;

    Ok(())
}<|MERGE_RESOLUTION|>--- conflicted
+++ resolved
@@ -44,14 +44,6 @@
     res.map_err(|err| Status::invalid_argument(format!("{}", err)))
 }
 
-<<<<<<< HEAD
-#[derive(Debug)]
-pub enum InitError {
-    LibLoading(libloading::Error),
-    Transport(TonicTransportError),
-    Pattern(glob::PatternError),
-    Glob(glob::GlobError),
-=======
 /// An error that occurred while initializing the server with plugins enabled.
 #[derive(Debug)]
 pub enum InitError {
@@ -65,7 +57,6 @@
     /// glob pattern.
     Glob(glob::GlobError),
     /// A mismatch of versions between this server and an input plugin.
->>>>>>> 4fb56b87
     VersionMismatch {
         library_path: PathBuf,
         indradb_version_info: indradb_plugin_host::VersionInfo,
@@ -148,13 +139,7 @@
     plugins: Arc<Plugins>,
 }
 
-<<<<<<< HEAD
-impl<D: indradb::Datastore<Trans = T> + Send + Sync + 'static, T: indradb::Transaction + Send + Sync + 'static>
-    Server<D, T>
-{
-=======
 impl<D: indradb::Datastore + Send + Sync + 'static> Server<D> {
->>>>>>> 4fb56b87
     /// Creates a new server.
     ///
     /// # Arguments
@@ -182,11 +167,7 @@
         let mut libraries = Vec::new();
         let mut plugin_entries = HashMap::new();
 
-<<<<<<< HEAD
-        let indradb_version_info = indradb_plugin_host::indradb_version_info();
-=======
         let indradb_version_info = indradb_plugin_host::VersionInfo::default();
->>>>>>> 4fb56b87
 
         for library_path in library_paths {
             let library = Library::new(&library_path)?;
@@ -277,9 +258,6 @@
     type GetEdgesStream = Pin<Box<dyn Stream<Item = Result<crate::Edge, Status>> + Send + Sync + 'static>>;
     async fn get_edges(&self, request: Request<crate::EdgeQuery>) -> Result<Response<Self::GetEdgesStream>, Status> {
         let datastore = self.datastore.clone();
-<<<<<<< HEAD
-        map_indradb_result(datastore.bulk_insert(items))?;
-=======
         let q: indradb::EdgeQuery = map_conversion_result(request.into_inner().try_into())?;
         let (tx, rx) = mpsc::channel(CHANNEL_CAPACITY);
         tokio::spawn(async move {
@@ -291,7 +269,6 @@
     async fn delete_edges(&self, request: Request<crate::EdgeQuery>) -> Result<Response<()>, Status> {
         let q: indradb::EdgeQuery = map_conversion_result(request.into_inner().try_into())?;
         map_indradb_result(self.datastore.delete_edges(q))?;
->>>>>>> 4fb56b87
         Ok(Response::new(()))
     }
 
@@ -342,53 +319,6 @@
         map_indradb_result(self.datastore.set_vertex_properties(q, value))?;
         Ok(Response::new(()))
     }
-<<<<<<< HEAD
-
-    async fn execute_plugin(
-        &self,
-        request: Request<crate::ExecutePluginRequest>,
-    ) -> Result<Response<crate::ExecutePluginResponse>, Status> {
-        let request = request.into_inner();
-        let arg = if let Some(arg) = request.arg {
-            map_conversion_result(arg.try_into())?
-        } else {
-            serde_json::Value::Null
-        };
-
-        if let Some(plugin) = self.plugins.entries.get(&request.name) {
-            let response = {
-                let trans = map_indradb_result(self.datastore.clone().transaction())?;
-                plugin
-                    .call(Box::new(trans), arg)
-                    .map_err(|err| Status::internal(format!("{}", err)))?
-            };
-            Ok(Response::new(crate::ExecutePluginResponse {
-                value: Some(response.into()),
-            }))
-        } else {
-            Err(Status::not_found("unknown plugin"))
-        }
-    }
-}
-
-async fn route<T>(
-    tx: &mut mpsc::Sender<Result<crate::TransactionResponse, Status>>,
-    trans: &T,
-    request_id: u32,
-    request: crate::TransactionRequestVariant,
-) -> Result<(), Status>
-where
-    T: indradb::Transaction,
-{
-    let create_response =
-        move |response: crate::TransactionResponseVariant| -> Result<crate::TransactionResponse, Status> {
-            Ok(crate::TransactionResponse {
-                request_id,
-                response: Some(response),
-            })
-        };
-=======
->>>>>>> 4fb56b87
 
     async fn delete_vertex_properties(
         &self,
@@ -539,43 +469,6 @@
 where
     D: indradb::Datastore + Send + Sync + 'static,
 {
-<<<<<<< HEAD
-    let service = crate::indra_db_server::IndraDbServer::new(Server::new(datastore));
-    let incoming = TcpListenerStream::new(listener);
-    TonicServer::builder()
-        .add_service(service)
-        .serve_with_incoming(incoming)
-        .await?;
-
-    Ok(())
-}
-
-/// Runs the IndraDB server with plugins enabled.
-///
-/// # Arguments
-/// * `datastore`: The underlying datastore to use.
-/// * `listener`: The TCP listener to run the gRPC server on.
-/// * `plugin_path_pattern`: A [glob](https://docs.rs/glob/0.3.0/glob/) to the
-///   plugin paths to be used.
-///
-/// # Errors
-/// This will return an error if the gRPC fails to start on the given
-/// listener.
-///
-/// # Safety
-/// Loading and executing plugins is inherently unsafe. Only run libraries that
-/// you've vetted.
-pub async unsafe fn run_with_plugins<D, T>(
-    datastore: Arc<D>,
-    listener: TcpListener,
-    plugin_path_pattern: &str,
-) -> Result<(), InitError>
-where
-    D: indradb::Datastore<Trans = T> + Send + Sync + 'static,
-    T: indradb::Transaction + Send + Sync + 'static,
-{
-=======
->>>>>>> 4fb56b87
     let mut plugin_paths = Vec::new();
     for entry in glob::glob(plugin_path_pattern)? {
         plugin_paths.push(entry?);

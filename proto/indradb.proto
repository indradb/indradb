--- conflicted
+++ resolved
@@ -321,7 +321,14 @@
     Json value = 2;
 }
 
-<<<<<<< HEAD
+message CreateResponse {
+    bool created = 1;
+}
+
+message CountResponse {
+    uint64 count = 1;
+}
+
 message ExecutePluginRequest {
     string name = 1;
     Json arg = 2;
@@ -329,18 +336,6 @@
 
 message ExecutePluginResponse {
     Json value = 1;
-}
-
-message TransactionRequest {
-    uint32 request_id = 1;
-=======
-message CreateResponse {
-    bool created = 1;
-}
->>>>>>> d5afaa61
-
-message CountResponse {
-    uint64 count = 1;
 }
 
 service IndraDB {

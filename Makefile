--- conflicted
+++ resolved
@@ -14,14 +14,9 @@
 	cd lib && cargo +nightly fuzz run compare
 
 check:
-<<<<<<< HEAD
-	cargo check --all-features
-	cd lib/fuzz && cargo check
-=======
 	cargo +stable check
 	cargo +nightly check --all-features
 	cd lib/fuzz && cargo +stable check
->>>>>>> 1bac7a47
 	cargo clippy
 
 fmt:

<p align="center">
 	<img src="https://indradb.github.io/logo.png">
</p>

# [IndraDB](https://indradb.github.io) [![Build Status](https://travis-ci.org/indradb/indradb.svg?branch=master)](https://travis-ci.org/indradb/indradb) [![Coverage Status](https://coveralls.io/repos/github/indradb/indradb/badge.svg?branch=master)](https://coveralls.io/github/indradb/indradb?branch=master)

A graph database written in rust. This software is in the alpha state.

IndraDB consists of a gRPC server and an underlying library. Most users would use the gRPC server, which is available via releases as pre-compiled binaries. But if you're a rust developer that wants to embed a graph database directly in your application, you can use the [library](https://github.com/indradb/indradb/tree/master/lib).

## Features

* Support for directed and typed graphs.
* A simple, JSON-based query DSL with support for multiple hops.
* Cross-language support via gRPC, or direct embedding as a library.
* Support for metadata: key/value data tied to graph items that can be used for supporting things like caching results from graph processing algorithms executed offline.
* Pluggable underlying datastores, with built-in support for in-memory-only and rocksdb. [Postgresql is available separately](https://github.com/indradb/postgres).
* Written in rust!

IndraDB's original design is heavily inspired by [TAO](https://www.cs.cmu.edu/~pavlo/courses/fall2013/static/papers/11730-atc13-bronson.pdf), facebook's graph datastore. In particular, IndraDB emphasizes simplicity of implementation and query langauge, and is similarly designed with the assumption that it may be representing a graph large enough that full graph processing is not possible. IndraDB departs from TAO (and most graph databases) in its support for metadata.

For more details, see the [homepage](https://indradb.github.io).

## Getting started

* [Download the latest release for your platform.](https://github.com/indradb/indradb/releases)
* Add the binaries to your `PATH`.
* Start the app: `indradb`

This should start an in-memory-only datastore, where all work will be wiped out when the server is shutdown. You can persist your work with one of the alternative datastores.

<<<<<<< HEAD
### RocksDB

If you want to persist your work, you can use the rocksdb-backed datastore. This should be possible by setting the `DATABASE_URL` environment variable, like so: `DATABASE_URL=rocksdb://database.rdb indradb-server`.

### Postgres

If you want to persist your work to a postgresql database, follow these steps:

* Create a database: `createdb indradb`
* Initialize the database schema: `DATABASE_URL=postgres://user:pass@localhost:5432/database-name indradb-admin init`
* Start the server: `DATABASE_URL=postgres://user:pass@localhost:5432/database-name indradb-server`.

## Applications

There's two applications:

* `indradb-server`: For running the HTTP server.
* `indradb-admin`: For managing databases.
=======
### In-memory

By default, IndraDB starts an in-memory datastore that does not persist to
disk. This is useful for kicking the tires. If you want to use the in-memory
datastore, do not set the `DATABASE_URL`, or just set it to `memory://`. e.g.:
`DATABASE_URL=memory:// indradb`

### RocksDB

If you want to use the rocksdb-backed datastore, set the `DATABASE_URL`
environment variable; e.g.: `DATABASE_URL=rocksdb://database.rdb indradb`.
>>>>>>> 4c8808b8

## Environment variables

Applications are configured via environment variables:

* `DATABASE_URL`: The connection string to the underlying database.
* `PORT`: The port to run the server on. Defaults to `27615`.

## Install from source

If you don't want to use the pre-built releases, you can build/install from source:

* Install [rust](https://www.rust-lang.org/en-US/install.html). IndraDB should work with any of the rust variants (stable, nightly, beta.)
* Make sure you have gcc 5+ installed.
* Clone the repo: `git clone git@github.com:indradb/indradb.git`.
* Build/install it: `cargo install`.

## Running tests

Use `make test` to run the test suite. Note that this will run the full test suite across the entire workspace, including tests for all datastore implementations. Similarly, you can run `make bench` to run the full benchmarking suite.

You can filter which tests run via the `TEST_NAME` environment variable. e.g. `TEST_NAME=create_vertex make test` will run tests with `create_vertex` in the name across all datastore implementations.<|MERGE_RESOLUTION|>--- conflicted
+++ resolved
@@ -29,26 +29,6 @@
 
 This should start an in-memory-only datastore, where all work will be wiped out when the server is shutdown. You can persist your work with one of the alternative datastores.
 
-<<<<<<< HEAD
-### RocksDB
-
-If you want to persist your work, you can use the rocksdb-backed datastore. This should be possible by setting the `DATABASE_URL` environment variable, like so: `DATABASE_URL=rocksdb://database.rdb indradb-server`.
-
-### Postgres
-
-If you want to persist your work to a postgresql database, follow these steps:
-
-* Create a database: `createdb indradb`
-* Initialize the database schema: `DATABASE_URL=postgres://user:pass@localhost:5432/database-name indradb-admin init`
-* Start the server: `DATABASE_URL=postgres://user:pass@localhost:5432/database-name indradb-server`.
-
-## Applications
-
-There's two applications:
-
-* `indradb-server`: For running the HTTP server.
-* `indradb-admin`: For managing databases.
-=======
 ### In-memory
 
 By default, IndraDB starts an in-memory datastore that does not persist to
@@ -60,7 +40,6 @@
 
 If you want to use the rocksdb-backed datastore, set the `DATABASE_URL`
 environment variable; e.g.: `DATABASE_URL=rocksdb://database.rdb indradb`.
->>>>>>> 4c8808b8
 
 ## Environment variables
 

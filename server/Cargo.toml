[package]
name = "indradb"
version = "3.0.3"
authors = ["Yusuf Simonson <simonson@gmail.com>"]
description = "A graph database server"
homepage = "https://indradb.github.io"
repository = "https://github.com/indradb/indradb"
keywords = ["graph", "database"]
categories = ["database", "database-implementations"]
license = "MPL-2.0"
edition = "2021"
readme = "../README.md"

[[bin]]
name = "indradb-server"
path = "src/main.rs"

[dependencies]
<<<<<<< HEAD
clap = "2.33.3"
tonic = "0.8.0"
tokio = { version = "1.20.1", features = ["macros", "rt-multi-thread"] }
=======
clap = "2.34.0"
tonic = "0.8.3"
tokio = { version = "1.23.0", features = ["macros", "rt-multi-thread"] }
>>>>>>> f1782cd7

[dev-dependencies]
serde_json = "1.0.91"

[dependencies.indradb-lib]
path = "../lib"
version = "3.0.3"
features = ["rocksdb-datastore"]

[dependencies.indradb-proto]
path = "../proto"
version = "3.0.3"
features = ["server"]<|MERGE_RESOLUTION|>--- conflicted
+++ resolved
@@ -16,15 +16,9 @@
 path = "src/main.rs"
 
 [dependencies]
-<<<<<<< HEAD
-clap = "2.33.3"
-tonic = "0.8.0"
-tokio = { version = "1.20.1", features = ["macros", "rt-multi-thread"] }
-=======
 clap = "2.34.0"
 tonic = "0.8.3"
 tokio = { version = "1.23.0", features = ["macros", "rt-multi-thread"] }
->>>>>>> f1782cd7
 
 [dev-dependencies]
 serde_json = "1.0.91"
